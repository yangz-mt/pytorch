import pathlib
import argparse
import os
import yaml
import re
from collections import namedtuple, Counter, defaultdict
from typing import List, Dict, Union, Sequence, Optional
from tools.codegen.gen import get_grouped_native_functions, parse_native_yaml
from tools.codegen.model import (BackendIndex, BackendMetadata, DispatchKey,
                                 NativeFunction, NativeFunctionsGroup, OperatorName)
from tools.codegen.selective_build.selector import SelectiveBuilder
from tools.codegen.utils import Target, concatMap, context, YamlLoader, FileManager
from tools.codegen.context import native_function_manager
import tools.codegen.dest as dest
import tools.codegen.api.dispatcher as dispatcher
from tools.codegen.api.types import DispatcherSignature


# Parses the external backend's yaml, and adds a new BackendIndex for the backend's dispatch key.
# Returns a Tuple of (backend_key, autograd_key, cpp_namespace, updated BackendIndex mapping)
ParsedExternalYaml = namedtuple('ParsedExternalYaml', [
    'backend_key', 'autograd_key', 'cpp_namespace', 'backend_indices'])
def parse_backend_yaml(
        backend_yaml_path: str,
        grouped_native_functions: Sequence[Union[NativeFunction, NativeFunctionsGroup]],
        backend_indices: Dict[DispatchKey, BackendIndex]
) -> ParsedExternalYaml:

    native_functions_map: Dict[OperatorName, NativeFunction] = {
        f.func.name: f
        for f in concatMap(lambda f: [f] if isinstance(f, NativeFunction) else list(f.functions()), grouped_native_functions)
    }

    with open(backend_yaml_path, 'r') as f:
        yaml_values = yaml.load(f, Loader=YamlLoader)
    assert isinstance(yaml_values, dict)

    valid_keys = ['backend', 'cpp_namespace', 'extra_headers', 'supported', 'autograd', 'full_codegen']

    backend = yaml_values.pop('backend', None)
    assert backend is not None, 'You must provide a value for "backend"'

    cpp_namespace = yaml_values.pop('cpp_namespace', None)
    assert cpp_namespace is not None, 'You must provide a value for "cpp_namespace"'

    supported = yaml_values.pop('supported', [])
    if supported is None:
        supported = []  # Allow an empty list of supported ops
    assert isinstance(supported, list), f'expected "supported" to be a list, but got: {supported} (of type {type(supported)})'

    supported_autograd = yaml_values.pop('autograd', [])
    assert isinstance(supported, list), f'expected "autograd" to be a list, but got: {supported_autograd}'

    # full_codegen is ignored by parse_backend_yaml, and re-parsed in gen_lazy_tensor.py
    full_codegen = yaml_values.pop('full_codegen', [])
    supported.extend(full_codegen)

    assert len(yaml_values.keys()) == 0, \
        f'{backend_yaml_path} contains unexpected keys: {", ".join(yaml_values.keys())}. \
Only the following keys are supported: {", ".join(valid_keys)}'

    def create_backend_index(backend_ops: List[str], dispatch_key: DispatchKey) -> BackendIndex:
        metadata: Dict[OperatorName, BackendMetadata] = {}
        for op in backend_ops:
            op_name = OperatorName.parse(op)
            assert op_name in native_functions_map, f"Found an invalid operator name: {op_name}"
            # See Note [External Backends Follow Dispatcher API]
            kernel_name = dispatcher.name(native_functions_map[op_name].func)
            # TODO: allow structured external backends later.
            m = BackendMetadata(kernel=kernel_name, structured=False)
            metadata[op_name] = m
        # TODO: currently hardcoding the fact that XLA implements out/inplace in terms of functional ops,
        # this should eventually be toggleable per-backend.
        return BackendIndex(
            dispatch_key=dispatch_key,
            use_out_as_primary=False,
            external=True,
            index=metadata)

    backend_key: Optional[DispatchKey] = None
    if len(supported) > 0:
        with context(lambda: f'The provided value for "backend" must be a valid DispatchKey, but got {backend}.'):
            backend_key = DispatchKey.parse(backend)

        backend_idx = create_backend_index(supported, backend_key)
        assert backend_key not in backend_indices
        backend_indices[backend_key] = backend_idx

    autograd_key: Optional[DispatchKey] = None
    if len(supported_autograd) > 0:
        with context(lambda: f'The "autograd" key was specified, which indicates that you would like to override \
the behavior of autograd for some operators on your backend. However "Autograd{backend}" is not a valid DispatchKey.'):
            autograd_key = DispatchKey.parse(f'Autograd{backend}')

        autograd_idx = create_backend_index(supported_autograd, autograd_key)
        assert autograd_key not in backend_indices
        backend_indices[autograd_key] = autograd_idx

    for g in grouped_native_functions:
        if isinstance(g, NativeFunction):
            forward_kernels = [] if backend_key is None else \
                [m for m in [backend_indices[backend_key].get_kernel(g)] if m is not None]
            backward_kernels = [] if autograd_key is None else \
                [m for m in [backend_indices[autograd_key].get_kernel(g)] if m is not None]
        else:
            forward_kernels = [] if backend_key is None else [m for m in [
                backend_indices[backend_key].get_kernel(f) for f in g.functions()]
                if m is not None]
            backward_kernels = [] if autograd_key is None else [m for m in [
                backend_indices[autograd_key].get_kernel(f) for f in g.functions()]
                if m is not None]

        forward_kernels = [f for f in forward_kernels if f is not None]
        backward_kernels = [f for f in backward_kernels if f is not None]
        assert len(forward_kernels) == 0 or len(backward_kernels) == 0, \
            f'Currently, all variants of an op must either be registered to a backend key, or to a backend\'s \
autograd key. They cannot be mix and matched. If this is something you need, feel free to create an issue! \
{forward_kernels[0].kernel} is listed under "supported", but {backward_kernels[0].kernel} is listed under "autograd".'

    return ParsedExternalYaml(backend_key, autograd_key, cpp_namespace, backend_indices)

def error_on_missing_kernels(
        native_functions: Sequence[NativeFunction],
        backend_indices: Dict[DispatchKey, BackendIndex],
        backend_key: DispatchKey,
        autograd_key: DispatchKey,
        kernel_defn_file_path: str,
        full_codegen: Optional[List[OperatorName]] = None,
) -> None:
    try:
        with open(kernel_defn_file_path, 'r') as f:
            backend_defns = f.read()
    except IOError:
        raise AssertionError(f'Unable to read from the specified impl_path file: {kernel_defn_file_path}')

    if full_codegen is None:
        full_codegen = []

    class_name: Optional[str] = backend_indices[backend_key].native_function_class_name()
    assert class_name is not None

    expected_backend_op_names: List[OperatorName] = \
        list(backend_indices[backend_key].index.keys()) + list(backend_indices[autograd_key].index.keys())
    expected_backend_native_funcs: List[NativeFunction] = [
        f for f in native_functions if f.func.name in expected_backend_op_names and f.func.name not in full_codegen]
    expected_backend_kernel_name_counts: Dict[str, List[NativeFunction]] = defaultdict(list)
    for native_f in expected_backend_native_funcs:
        expected_backend_kernel_name_counts[dispatcher.name(native_f.func)].append(native_f)

    kernel_defn_regex = rf'{class_name}::([\w\d]*)\([^\)]*\)\s*{{'
    actual_backend_kernel_name_counts = Counter(re.findall(kernel_defn_regex, backend_defns))

    missing_kernels_err_msg = ""
    for expected_name, funcs in expected_backend_kernel_name_counts.items():
        expected_overload_count = len(funcs)
        actual_overload_count = actual_backend_kernel_name_counts[expected_name]
        if expected_overload_count != actual_overload_count:
            def create_decl(f: NativeFunction) -> str:
                with native_function_manager(f):
                    return DispatcherSignature.from_schema(f.func).decl()
            expected_schemas_str = '\n'.join([create_decl(f) for f in funcs])
            missing_kernels_err_msg += f"""
{class_name} is missing a kernel definition for {expected_name}. We found {actual_overload_count} kernel(s) with that name,
but expected {expected_overload_count} kernel(s). The expected function schemas for the missing operator are:
{expected_schemas_str}

"""
    assert missing_kernels_err_msg == "", missing_kernels_err_msg

def main() -> None:
    parser = argparse.ArgumentParser(description='Generate backend stub files')
    parser.add_argument(
        '-s',
        '--source_yaml',
        help='path to source yaml file containing operator external definitions')
    parser.add_argument(
        '-o', '--output_dir', help='output directory')
    parser.add_argument(
        '--dry_run', type=bool, default=False, help='output directory')
    parser.add_argument(
        '--impl_path', type=str, default=None, help='path to the source C++ file containing kernel definitions')
    options = parser.parse_args()

    run(options.source_yaml, options.output_dir, options.dry_run, options.impl_path)


def gen_dispatchkey_nativefunc_headers(
        fm: FileManager,
        class_name: str,
        cpp_namespace: str,
        backend_indices: Dict[DispatchKey, BackendIndex],
        grouped_native_functions: Sequence[Union[NativeFunction, NativeFunctionsGroup]],
        backend_dispatch_key: DispatchKey,
        autograd_dispatch_key: DispatchKey) -> None:
    assert class_name is not None
    generated_comment = 'Autogenerated file by gen_backend_stubs.py. Do not edit directly!'
    fm.write_with_template(f'{backend_dispatch_key}NativeFunctions.h', 'DispatchKeyNativeFunctions.h', lambda: {
        'generated_comment': generated_comment,
        'cpp_namespace': cpp_namespace,
        'class_name': class_name,
        # Convert to a set first to remove duplicate kernel names.
        # Backends are allowed to repeat kernel names; only generate the declaration once!
        # Sort for deterministic output.
        'dispatch_declarations': list(sorted(set(concatMap(
            lambda f: dest.compute_native_function_declaration(f, backend_indices[backend_dispatch_key]),
            grouped_native_functions
        )))) + list(sorted(set(concatMap(
            lambda f: dest.compute_native_function_declaration(f, backend_indices[autograd_dispatch_key]),
            grouped_native_functions
        )))),
    })


def gen_dispatcher_registrations(
        fm: FileManager,
        output_dir: str,
        cpp_namespace: str,
        backend_indices: Dict[DispatchKey, BackendIndex],
        grouped_native_functions: Sequence[Union[NativeFunction, NativeFunctionsGroup]],
        backend_dispatch_key: DispatchKey,
        dispatch_key: DispatchKey,
        selector: 'SelectiveBuilder') -> None:
    backend_index = backend_indices[dispatch_key]
    fm.write_with_template(f'Register{dispatch_key}.cpp', 'RegisterDispatchKey.cpp', lambda: {
        'extra_cuda_headers': '',
        'external_backend_headers': f'#include "{output_dir}/{backend_dispatch_key}NativeFunctions.h"',
<<<<<<< HEAD
        'namespaced_headers': '',
=======
        'ops_headers': '#include <ATen/Functions.h>',
>>>>>>> 15b9e5f8
        'DispatchKey': dispatch_key,
        'dispatch_namespace': dispatch_key.lower(),
        'dispatch_headers': dest.gen_registration_headers(backend_index, per_operator_headers=False),
        'dispatch_helpers': dest.gen_registration_helpers(backend_index),
        'dispatch_namespaced_definitions': list(concatMap(
            dest.RegisterDispatchKey(
                backend_index,
                Target.NAMESPACED_DEFINITION,
                selector,
                rocm=False,
                cpp_namespace=cpp_namespace,
                class_method_name=f'{backend_dispatch_key}NativeFunctions'),
            grouped_native_functions
        )),
        'dispatch_anonymous_definitions': list(concatMap(
            dest.RegisterDispatchKey(
                backend_index,
                Target.ANONYMOUS_DEFINITION,
                selector,
                rocm=False,
                cpp_namespace=cpp_namespace,
                class_method_name=f'{backend_dispatch_key}NativeFunctions'),
            grouped_native_functions
        )),
        'dispatch_registrations': list(concatMap(
            dest.RegisterDispatchKey(
                backend_index,
                Target.REGISTRATION,
                selector,
                rocm=False,
                cpp_namespace=cpp_namespace,
                class_method_name=f'{backend_dispatch_key}NativeFunctions'),
            grouped_native_functions
        )),
    })

def run(source_yaml: str, output_dir: str, dry_run: bool, impl_path: Optional[str]) -> None:

    # Assumes that this file lives at PYTORCH_ROOT/tools/codegen/gen_backend_stubs.py
    pytorch_root = pathlib.Path(__file__).parent.parent.parent.absolute()
    template_dir = os.path.join(pytorch_root, "aten/src/ATen/templates")

    def make_file_manager(install_dir: str) -> FileManager:
        return FileManager(install_dir=install_dir, template_dir=template_dir, dry_run=dry_run)

    fm = make_file_manager(output_dir)

    native_yaml_path = os.path.join(pytorch_root, 'aten/src/ATen/native/native_functions.yaml')
    parsed_yaml = parse_native_yaml(native_yaml_path)
    native_functions, backend_indices = parsed_yaml.native_functions, parsed_yaml.backend_indices
    grouped_native_functions = get_grouped_native_functions(native_functions)
    parsed_backend_yaml = parse_backend_yaml(source_yaml, grouped_native_functions, backend_indices)
    backend_key = parsed_backend_yaml.backend_key
    autograd_key = parsed_backend_yaml.autograd_key
    cpp_namespace = parsed_backend_yaml.cpp_namespace
    backend_indices = parsed_backend_yaml.backend_indices

    selector = SelectiveBuilder.get_nop_selector()


    # TODO: handle cases when yaml contains zero ops properly in a later PR.
    if backend_key is not None and autograd_key is not None:
        backend_dispatch_key: DispatchKey = backend_key
        autograd_dispatch_key: DispatchKey = autograd_key
        class_name = backend_indices[backend_dispatch_key].native_function_class_name()

        if impl_path is not None:
            error_on_missing_kernels(native_functions, backend_indices, backend_key, autograd_key, impl_path)

        gen_dispatchkey_nativefunc_headers(fm, class_name, cpp_namespace, backend_indices,
                                           grouped_native_functions, backend_dispatch_key, autograd_dispatch_key)

        for dispatch_key in [backend_dispatch_key, autograd_dispatch_key]:
            gen_dispatcher_registrations(fm, output_dir, cpp_namespace, backend_indices, grouped_native_functions,
<<<<<<< HEAD
                                         backend_key, dispatch_key, selector)
=======
                                         backend_dispatch_key, dispatch_key, selector)

>>>>>>> 15b9e5f8
if __name__ == '__main__':
    main()<|MERGE_RESOLUTION|>--- conflicted
+++ resolved
@@ -224,11 +224,7 @@
     fm.write_with_template(f'Register{dispatch_key}.cpp', 'RegisterDispatchKey.cpp', lambda: {
         'extra_cuda_headers': '',
         'external_backend_headers': f'#include "{output_dir}/{backend_dispatch_key}NativeFunctions.h"',
-<<<<<<< HEAD
-        'namespaced_headers': '',
-=======
         'ops_headers': '#include <ATen/Functions.h>',
->>>>>>> 15b9e5f8
         'DispatchKey': dispatch_key,
         'dispatch_namespace': dispatch_key.lower(),
         'dispatch_headers': dest.gen_registration_headers(backend_index, per_operator_headers=False),
@@ -303,11 +299,7 @@
 
         for dispatch_key in [backend_dispatch_key, autograd_dispatch_key]:
             gen_dispatcher_registrations(fm, output_dir, cpp_namespace, backend_indices, grouped_native_functions,
-<<<<<<< HEAD
-                                         backend_key, dispatch_key, selector)
-=======
                                          backend_dispatch_key, dispatch_key, selector)
 
->>>>>>> 15b9e5f8
 if __name__ == '__main__':
     main()