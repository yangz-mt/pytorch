--- conflicted
+++ resolved
@@ -63,11 +63,10 @@
   virtual SymIntNode ceil() {
     TORCH_CHECK(false, "NYI");
   };
-<<<<<<< HEAD
   virtual SymIntNode floor() {
-=======
+    TORCH_CHECK(false, "NYI");
+  };
   virtual SymIntNode neg() {
->>>>>>> 9199f918
     TORCH_CHECK(false, "NYI");
   };
   virtual SymIntNode min(const SymIntNode& other) {
@@ -97,9 +96,6 @@
   virtual std::string str() {
     TORCH_CHECK(false, "NYI");
   };
-  virtual SymIntNode neg() {
-    TORCH_CHECK(false, "NYI");
-  };
   std::ostream& operator<<(std::ostream& os) {
     os << str();
     return os;
