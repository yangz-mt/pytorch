import torch
from torch.fx import map_arg, Node
from torch.fx.graph import Graph
import torch.nn as nn
import torch.nn.functional as F
import torch.ao.nn.intrinsic as nni
import torch.ao.nn.intrinsic.quantized as nniq
import torch.nn.intrinsic.quantized.dynamic as nniqd
import torch.ao.nn.quantized as nnq
import torch.ao.nn.quantized.dynamic as nnqd
import torch.ao.nn.quantized.reference as nnqr
from torch.ao.nn.quantized.modules.utils import WeightedQuantizedModule
from .graph_module import QuantizedGraphModule
from .utils import (
    collect_producer_nodes,
    get_linear_prepack_op_for_dtype,
    get_new_attr_name_with_prefix,
    get_qconv_prepack_op,
    graph_module_from_producer_nodes,
)
from ..utils import _parent_name
from ..qconfig import QConfigAny
from ..quantization_mappings import get_quantized_operator
from .utils import create_node_from_old_node_preserve_meta
from typing import Dict, Tuple, Type, List, Callable, Any, Union, Set, Optional
import operator

QOP_TO_ARG_NAMES_TO_SKIP = {
    torch._ops.ops.quantized.hardswish: ['inplace'],
    torch._ops.ops.quantized.elu: ['inplace'],
    torch._ops.ops.quantized.dropout: ['inplace'],
    torch._ops.ops.quantized.instance_norm:
    ['running_mean', 'running_var', 'use_input_stats', 'momentum'],
}

def _is_node_in_list(node, modules, func_list, method_list, module_type_list):
    is_call_function = node.op == "call_function" and node.target in func_list
    is_call_method = node.op == "call_method" and node.target in method_list
    is_call_module = node.op == "call_module" and type(modules[str(node.target)]) in module_type_list
    return is_call_function, is_call_method, is_call_module

def is_fixed_qparams_node(node, modules):
    func_list = [
        torch.nn.functional.hardsigmoid,
        torch.nn.functional.sigmoid,
        torch.sigmoid,
        torch.tanh,
    ]
    method_list = [
        "hardsigmoid",
        "hardsigmoid_",
        "sigmoid",
        "sigmoid_",
        "tanh",
        "tanh_",
    ]
    module_type_list = [
        torch.nn.Hardsigmoid,
        torch.nn.Sigmoid,
        torch.nn.Tanh,
        torch.nn.Softmax,
    ]
    return _is_node_in_list(node, modules, func_list, method_list, module_type_list)

def is_default_node(node, modules):
    func_list = [
        torch.nn.functional.elu,
        torch.nn.functional.hardswish,
        torch.nn.functional.instance_norm,
        torch.nn.functional.layer_norm,
        torch.nn.functional.leaky_relu,
        torch.nn.functional.dropout,
    ]
    method_list: List[Any] = []
    module_type_list = [
        nnqr.ConvTranspose1d,
        nnqr.ConvTranspose2d,
        torch.nn.ELU,
        torch.nn.LeakyReLU,
        torch.nn.Hardswish,
        torch.nn.InstanceNorm1d,
        torch.nn.InstanceNorm2d,
        torch.nn.InstanceNorm3d,
        torch.nn.LayerNorm,
        torch.nn.Dropout,
        torch.nn.PReLU,
        torch.nn.BatchNorm2d,
        torch.nn.BatchNorm3d,
        torch.nn.intrinsic.BNReLU2d,
        torch.nn.intrinsic.BNReLU3d,
    ]
    return _is_node_in_list(node, modules, func_list, method_list, module_type_list)

def is_copy_node(node, modules):
    func_list = [
        torch.adaptive_avg_pool1d,
        torch.nn.functional.adaptive_avg_pool2d,
        torch.nn.functional.adaptive_avg_pool3d,
        torch.nn.functional.hardtanh,
        torch.nn.functional.hardtanh_,
        torch.nn.functional.interpolate,
        torch.nn.functional.max_pool1d,
        torch.nn.functional.max_pool2d,
        torch.nn.functional.max_pool3d,
        torch.nn.functional.relu,
        torch.nn.functional.relu6,
        torch.avg_pool1d,
        torch._C._nn.avg_pool2d,
        torch._C._nn.avg_pool3d,
        torch.clamp,
        torch.flatten,
        torch.mean,
        operator.floordiv,
        # F.channel_shuffle and torch.channel_shuffle are essentially the same thing
        # so we only need to put one of them here
        torch.channel_shuffle,
    ]
    method_list = [
        "clamp",
        "mean",
        "relu",
        "relu_",
    ]
    module_type_list = [
        torch.nn.AdaptiveAvgPool1d,
        torch.nn.AdaptiveAvgPool2d,
        torch.nn.AdaptiveAvgPool3d,
        torch.nn.AvgPool1d,
        torch.nn.AvgPool2d,
        torch.nn.AvgPool3d,
        torch.nn.Hardtanh,
        torch.nn.MaxPool1d,
        torch.nn.MaxPool2d,
        torch.nn.MaxPool3d,
        torch.nn.ReLU,
        torch.nn.ReLU6,
        torch.nn.ChannelShuffle,
    ]
    return _is_node_in_list(node, modules, func_list, method_list, module_type_list)

def is_general_tensor_shape_node(node, modules):
    func_list = [
        torch.transpose,
        torch.repeat_interleave,
        torch.squeeze,
        torch.stack,
        torch.unsqueeze,
    ]
    method_list = [
        "contiguous",
        "detach",
        "detach_",
        "permute",
        "repeat",
        "repeat_interleave",
        "reshape",
        "resize_",
        "shape",
        "size",
        "squeeze",
        "squeeze_",
        "transpose",
        "unsqueeze",
        "unsqueeze_",
        "view",
    ]
    module_type_list = [
        torch.nn.Identity,
    ]
    return _is_node_in_list(node, modules, func_list, method_list, module_type_list)

def is_other_node(node, modules):
    func_list = [
        torch.cat,
    ]
    method_list: List[Any] = []
    module_type_list: List[Any] = []
    return _is_node_in_list(node, modules, func_list, method_list, module_type_list)

def is_special_pattern_node(node, modules):
    res_function, res_method, res_module = False, False, False
    for checker in [is_fixed_qparams_node, is_default_node, is_copy_node, is_general_tensor_shape_node, is_other_node]:
        is_call_function, is_call_method, is_call_module = checker(node, modules)
        res_function = res_function or is_call_function
        res_method = res_method or is_call_method
        res_module = res_module or is_call_module
    return res_function, res_method, res_module

def is_dequantize_node(node):
    return isinstance(node, Node) and node.op == "call_method" and node.target == "dequantize"

def is_getattr_tensor_metadata_node(node):
    return node.op == "call_function" and \
        node.target == getattr and \
        node.args[1] in ["shape"]

def should_skip_lowering(op: torch.fx.node.Node, qconfig_map: Dict[str, QConfigAny]):
    """
    Return True if the op is configured with a None qconfig, False otherwise.
    Note: maybe need to generalize this to also check for the dtype, and we
    only lower when dtype matches, but right now fbgemm/qnnpack only support
    a single dtype, so it is OK for now.
    """
    return op.name in qconfig_map and qconfig_map[op.name] is None

# Mapping from reference module class to the replacement static quantized module class for lowering
STATIC_LOWER_MODULE_MAP: Dict[Type[nn.Module], Type[WeightedQuantizedModule]] = {
    nnqr.Linear: nnq.Linear,
    nnqr.Conv1d: nnq.Conv1d,
    nnqr.Conv2d: nnq.Conv2d,
    nnqr.Conv3d: nnq.Conv3d,
}

# Mapping from reference module class to the replacement dynamic quantized module class for lowering
DYNAMIC_LOWER_MODULE_MAP: Dict[Type[nn.Module], Type[nn.Module]] = {
    nnqr.Linear: nnqd.Linear,
    nnqr.GRUCell: nnqd.GRUCell,
    nnqr.LSTMCell: nnqd.LSTMCell,
    nnqr.RNNCell: nnqd.RNNCell,
    nnqr.LSTM: nnqd.LSTM,
}

# Mapping from reference module class to the replacement weight only quantized module class for lowering
# TODO: correct the namespace for these modules
WEIGHT_ONLY_LOWER_MODULE_MAP: Dict[Type[nn.Module], Type[nn.Module]] = {
    nnqr.Embedding: nnq.Embedding,
    nnqr.EmbeddingBag: nnq.EmbeddingBag,
}

# TODO: merge with STATIC_LOWER_MODULE_MAP after we merge
# _lower_static_weighted_ref_module and special_pattern_replacement
SPECIAL_PATTERN_LOWER_MODULE_MAP = {
    nn.BatchNorm2d: nnq.BatchNorm2d,
    nn.BatchNorm3d: nnq.BatchNorm3d,
    nnqr.ConvTranspose1d: nnq.ConvTranspose1d,
    nnqr.ConvTranspose2d: nnq.ConvTranspose2d,
    nn.ELU: nnq.ELU,
    nn.LeakyReLU: nnq.LeakyReLU,
    nn.Hardswish: nnq.Hardswish,
    nn.InstanceNorm1d: nnq.InstanceNorm1d,
    nn.InstanceNorm2d: nnq.InstanceNorm2d,
    nn.InstanceNorm3d: nnq.InstanceNorm3d,
    nn.LayerNorm: nnq.LayerNorm,
    nn.Dropout: nnq.Dropout,
    nn.Softmax: nnq.Softmax,
    nn.PReLU: nnq.PReLU,
    nni.BNReLU2d: nniq.BNReLU2d,
    nni.BNReLU3d: nniq.BNReLU3d,
}

# Mapping from fused module class to a 2-tuple of:
#   1) The inner reference module class
#   2) The replacement static quantized module class for lowering
STATIC_LOWER_FUSED_MODULE_MAP: Dict[Type[nn.Module], Tuple[Type[nn.Module], Type[WeightedQuantizedModule]]] = {
    nni.LinearReLU: (nnqr.Linear, nniq.LinearReLU),
    # TODO: LinearLeakyReLU is registered as global but it is only fused and
    # lowered when ondnn's backend config is used. Maybe need to separate
    # registration and lowering functions for different backends in the future.
    nni.LinearLeakyReLU: (nnqr.Linear, nniq.LinearLeakyReLU),
<<<<<<< HEAD
    nni.ConvAdd2d: (nnqr.Conv2d, nniq.ConvAdd2d),
    nni.ConvAddReLU2d: (nnqr.Conv2d, nniq.ConvAddReLU2d),
=======
>>>>>>> f0bfce8f
    nni.ConvReLU1d: (nnqr.Conv1d, nniq.ConvReLU1d),
    nni.ConvReLU2d: (nnqr.Conv2d, nniq.ConvReLU2d),
    nni.ConvReLU3d: (nnqr.Conv3d, nniq.ConvReLU3d),
}

# The difference between STATIC_LOWER_FUSED_MODULE_TWO_DQ_NODES_MAP and STATIC_LOWER_FUSED_MODULE_MAP:
# The refer node inside STATIC_LOWER_FUSED_MODULE_TWO_DQ_NODES_MAP has 2 dq input nodes.
# Mapping from fused module class to a 2-tuple of:
#   1) The inner reference module class
#   2) The replacement static quantized module class for lowering
STATIC_LOWER_FUSED_MODULE_TWO_DQ_NODES_MAP: Dict[Type[nn.Module], Tuple[Type[nn.Module], Type[WeightedQuantizedModule]]] = {
    nni.ConvAdd2d: (nnqr.Conv2d, nniq.ConvAdd2d),
}

# Mapping from fused module class to a 2-tuple of:
#   1) The inner reference module class
#   2) The replacement dynamic quantized module class for lowering
DYNAMIC_LOWER_FUSED_MODULE_MAP: Dict[Type[nn.Module], Tuple[Type[nn.Module], Type[nn.Module]]] = {
    nni.LinearReLU: (nnqr.Linear, nniqd.LinearReLU),
}

# Mapping from a functional to lower to a 2-tuple of
#   1) The quantized version of the op
#   2) The quantized version of the op fused with relu, if it exists, else None
STATIC_LOWER_FUNCTIONAL_MAP: Dict[Callable, Tuple[Callable, Callable]] = {
    F.linear: (torch.ops.quantized.linear, torch.ops.quantized.linear_relu),
    F.conv1d: (torch.ops.quantized.conv1d, torch.ops.quantized.conv1d_relu),
    F.conv2d: (torch.ops.quantized.conv2d, torch.ops.quantized.conv2d_relu),
    F.conv3d: (torch.ops.quantized.conv3d, torch.ops.quantized.conv3d_relu),
}

WEIGHT_PREPACK_OPS: Set[Callable] = {
    torch._ops.ops.quantized.linear_prepack,
    torch._ops.ops.quantized.linear_prepack_fp16,
    torch._ops.ops.quantized.conv1d_prepack,
    torch._ops.ops.quantized.conv2d_prepack,
    torch._ops.ops.quantized.conv3d_prepack,
}

# Mapping from a functional to a dictionary, where the key is a 2-tuple of
# (input_activation_dtype, weight_dtype) and the value is a 2-tuple of
#   1) The dynamically quantized version of the op
#   2) The dynamically quantized version of the op fused with relu, if it exists, else None
DYNAMIC_LOWER_FUNCTIONAL_MAP: Dict[Callable, Dict[Tuple[torch.dtype, torch.dtype], Tuple[Callable, Optional[Callable]]]] = {
    F.linear: {
        (torch.quint8, torch.qint8): (torch.ops.quantized.linear_dynamic,
                                      torch.ops.quantized.linear_relu_dynamic),
        (torch.float16, torch.float16): (torch.ops.quantized.linear_dynamic_fp16,
                                         torch.ops.quantized.linear_relu_dynamic_fp16)
    },
    # dynamic conv + relu is not available yet
    F.conv1d: {
        (torch.quint8, torch.qint8): (torch.ops.quantized.conv1d_dynamic, None),
    },
    F.conv2d: {
        (torch.quint8, torch.qint8): (torch.ops.quantized.conv2d_dynamic, None),
    },
    F.conv3d: {
        (torch.quint8, torch.qint8): (torch.ops.quantized.conv3d_dynamic, None),
    },
}

CONV_FUNCTIONAL_OPS: Set[Callable] = {
    F.conv1d,
    F.conv2d,
    F.conv3d,
}

QBIN_OP_MAPPING: Dict[Union[Callable, str], Callable] = {
    operator.add: torch.ops.quantized.add,
    torch.add: torch.ops.quantized.add,
    operator.mul: torch.ops.quantized.mul,
    torch.mul: torch.ops.quantized.mul,
    torch.matmul: torch.ops.quantized.matmul,
}
QBIN_RELU_OP_MAPPING: Dict[Union[Callable, str], Callable] = {
    operator.add: torch.ops.quantized.add_relu,
    torch.add: torch.ops.quantized.add_relu,
    operator.mul: torch.ops.quantized.mul_relu,
    torch.mul: torch.ops.quantized.mul_relu,
}

def fold_weight(
    quantized: QuantizedGraphModule,
    node_name_to_scope: Dict[str, Tuple[str, type]]
) -> QuantizedGraphModule:
    """
    Trace back from the weight node util we hit getattr, reconstruct the
    graph module with the traced nodes and run the graph module to pack the
    weight. then replace the original chain of ops with the packed weight.
    """
    packed_weights = {}
    # map from folded node name to the prepacked weight name
    folded_nodes = {}
    # get packed weights
    for node in quantized.graph.nodes:
        if node.op == 'call_function' and node.target in WEIGHT_PREPACK_OPS:
            nodes_to_fold = collect_producer_nodes(node)
            if nodes_to_fold is not None:
                for node_to_fold in nodes_to_fold:
                    folded_nodes[node_to_fold.name] = node

                prepacking_module = graph_module_from_producer_nodes(
                    quantized, nodes_to_fold)
                packed_weight = prepacking_module()
                packed_weights[node.name] = packed_weight

    # remove folded nodes and replace the prepacking node with getattr
    folded_graph = Graph()
    env: Dict[Any, Any] = {}

    def load_arg(a):
        return map_arg(a, lambda node: env[node.name])
    quantized_root = quantized
    quantized_graph = quantized.graph

    for node in quantized_graph.nodes:
        prepack_node = folded_nodes.get(node.name, None)
        if prepack_node is node:
            packed_weight = packed_weights[node.name]
            # add a prepacked attribute to root
            op_node = list(prepack_node.users)[0]
            module_path, _ = node_name_to_scope[op_node.name]
            get_new_packed_weight_name = \
                get_new_attr_name_with_prefix(module_path + '_packed_weight_')
            packed_weight_name = get_new_packed_weight_name(quantized_root)
            setattr(quantized_root, packed_weight_name, packed_weight)
            # replace prepack node with a getattr node
            env[node.name] = folded_graph.create_node(
                'get_attr', packed_weight_name, (), {})
        elif prepack_node is not None:
            # remove the foled node
            continue
        else:
            # copy other nodes
            env[node.name] = folded_graph.node_copy(node, load_arg)
    return QuantizedGraphModule(quantized_root, folded_graph, quantized_root.preserved_attr_names)

def _get_module(node: Node, modules: Dict[str, nn.Module]) -> Optional[nn.Module]:
    """
    Return the `torch.nn.Module` that corresponds to the specified node's target.
    If no such node exists, return None.
    """
    if node.op == "call_module" and str(node.target) in modules:
        return modules[str(node.target)]
    else:
        return None

def _match_static_pattern(
    node: Node,
    modules: Dict[str, nn.Module],
    qconfig_map: Dict[str, QConfigAny],
    matching_modules_or_ops: List[Callable],
    dequantize_node_arg_indices: List[int]
) -> Union[Tuple[Node, Node, Node], Tuple[None, None, None]]:
    """
    Match the pattern (dequantize - ref node - quantize) against the node provided.

    If there is a match, return a 3-tuple of:
      1) q_node: the quantize node,
      2) relu_node: a relu node wrapping the ref_node, and
      3) ref_node: a reference module or functional node to replace with its quantized counterpart
    Otherwise, if there is no match, return a 3-tuple of (None, None, None).

    Parameters:
      node: The `torch.fx.Node` to match against.
      modules: A mapping from node names to modules in the model graph, used for module lookup.
      qconfig_map: A mapping from node names to the qconfigs associated with the nodes.
          If the corresponding qconfig for the reference node is None, then return no match.
      matching_modules_or_ops: Either a list of functions or a list of `torch.nn.Module`s.
          If the reference node is not in this list, then return no match.
      dequantize_node_arg_indices: A list of indices in the reference node args where dequantize
          nodes may be present. An empty list means skipping the check for dequantize nodes.
    """
    SKIP_LOWERING_VALUE = (None, None, None)

    # Match quantize node
    if node.op != "call_function" or node.target != torch.quantize_per_tensor:
        return SKIP_LOWERING_VALUE
    q_node = node
    ref_node = q_node.args[0]
    assert(isinstance(ref_node, Node))

    # Handle cases where the node is wrapped in a ReLU
    if (ref_node.op == "call_function" and ref_node.target in (F.relu, torch.relu)) or\
            (ref_node.op == "call_module" and type(_get_module(ref_node, modules)) == nn.ReLU):
        relu_node = ref_node
        ref_node = relu_node.args[0]
        assert(isinstance(ref_node, Node))
    else:
        relu_node = None
    if should_skip_lowering(ref_node, qconfig_map):
        return SKIP_LOWERING_VALUE

    # Match reference module or functional
    if isinstance(matching_modules_or_ops[0], type) and issubclass(matching_modules_or_ops[0], nn.Module):
        expected_op = "call_module"
        match_key = type(_get_module(ref_node, modules))
    else:
        expected_op = "call_function"
        match_key = ref_node.target
    if ref_node.op != expected_op or match_key not in matching_modules_or_ops:
        return SKIP_LOWERING_VALUE

    # Match dequantize node(s). Both of the following conditions must pass:
    # (1) All `torch.fx.Node`s at the matching indices must be a dequantize node
    # (2) There must be at least one dequantize node
    matched_dequantize = False
    for i in dequantize_node_arg_indices:
        assert i < len(ref_node.args),\
            "Dequantize index %s exceeded reference node's arg length %s" % (i, len(ref_node.args))
        arg = ref_node.args[i]
        if is_dequantize_node(arg):
            matched_dequantize = True
        elif isinstance(arg, Node):
            return SKIP_LOWERING_VALUE
    if not matched_dequantize:
        return SKIP_LOWERING_VALUE

    return (q_node, relu_node, ref_node)

def _match_static_pattern_with_two_dq_inputs(
    node: Node,
    modules: Dict[str, nn.Module],
    qconfig_map: Dict[str, QConfigAny],
    matching_modules_or_ops: List[Callable]
) -> Union[Tuple[Node, Node], Tuple[None, None]]:
    """
                      (dequantize \
    Match the pattern (dequantize - ref node - quantize) against the node provided.

    If there is a match, return a 2-tuple of:
      1) q_node: the quantize node,
      2) ref_node: a reference module or functional node to replace with its quantized counterpart
    Otherwise, if there is no match, return a 2-tuple of (None, None).

    Parameters:
      node: The `torch.fx.Node` to match against.
      modules: A mapping from node names to modules in the model graph, used for module lookup.
      qconfig_map: A mapping from node names to the qconfigs associated with the nodes.
          If the corresponding qconfig for the reference node is None, then return no match.
      matching_modules_or_ops: Either a list of functions or a list of `torch.nn.Module`s.
          If the reference node is not in this list, then return no match.
    """
    SKIP_LOWERING_VALUE = (None, None)

    # Match quantize node
    if node.op != "call_function" or node.target != torch.quantize_per_tensor:
        return SKIP_LOWERING_VALUE
    q_node = node
    ref_node = q_node.args[0]
    assert(isinstance(ref_node, Node))

    if should_skip_lowering(ref_node, qconfig_map):
        return SKIP_LOWERING_VALUE

    # Match reference module or functional
    if isinstance(matching_modules_or_ops[0], type) and issubclass(matching_modules_or_ops[0], nn.Module):
        expected_op = "call_module"
        match_key = type(_get_module(ref_node, modules))
    else:
        # This pass only support op of "call_module"
        return SKIP_LOWERING_VALUE

    if ref_node.op != expected_op or match_key not in matching_modules_or_ops:
        return SKIP_LOWERING_VALUE

    # Check ref_node has 2 input nodes, both are dq node.
    if len(ref_node.args) != 2:
        return SKIP_LOWERING_VALUE
    for i in range(len(ref_node.args)):
        arg = ref_node.args[i]
        if not is_dequantize_node(arg):
            return SKIP_LOWERING_VALUE

    return (q_node, ref_node)

def _lower_static_weighted_ref_module(
        model: QuantizedGraphModule,
        qconfig_map: Dict[str, QConfigAny]):
    """
    Traverse the graph and find dequantize - ref module - quantize patterns
    and replace them with the quantized version of the ref module.
    """
    modules = dict(model.named_modules(remove_duplicate=False))
    nodes = list(model.graph.nodes)
    for n in model.graph.nodes:
        # Step 0: Find nodes that match this pattern (dequantize - ref module - quantize)
        matching_modules = list(STATIC_LOWER_MODULE_MAP.keys()) + list(STATIC_LOWER_FUSED_MODULE_MAP.keys())
        (q_node, relu_node, ref_node) = _match_static_pattern(
            n, modules, qconfig_map, matching_modules, dequantize_node_arg_indices=[0])  # type: ignore[arg-type]
        if q_node is None:
            continue
        assert(ref_node is not None)
        (_, scale_node, zero_point_node, _) = q_node.args
        ref_module = _get_module(ref_node, modules)
        ref_class = type(ref_module)
        assert(isinstance(scale_node, Node))
        assert(isinstance(zero_point_node, Node))
        assert(issubclass(ref_class, nn.Module))

        # Step 1: Change this pattern to use the corresponding quantized module
        # For fused modules, we also check whether the inner module is a reference module
        # If so, we replace the entire fused module with the corresponding quantized module
        if ref_class in STATIC_LOWER_FUSED_MODULE_MAP:
            inner_ref_class, q_class = STATIC_LOWER_FUSED_MODULE_MAP[ref_class]
            if type(ref_module[0]) != inner_ref_class:  # type: ignore[index]
                continue
        else:
            q_class = STATIC_LOWER_MODULE_MAP[ref_class]
        output_scale = getattr(model, scale_node.target)
        output_zero_point = getattr(model, zero_point_node.target)
        q_module = q_class.from_reference(ref_module, output_scale, output_zero_point)
        # replace reference module with quantized module
        parent_name, module_name = _parent_name(ref_node.target)
        setattr(modules[parent_name], module_name, q_module)

        # Step 2: Reroute around dq_node, and remove q_node and its args
        assert(len(ref_node.args) == 1)
        dq_node = ref_node.args[0]
        assert(isinstance(dq_node, Node))
        ref_node.replace_input_with(dq_node, dq_node.args[0])
        q_node.replace_all_uses_with(ref_node)
        model.graph.erase_node(q_node)
        model.graph.erase_node(scale_node)
        model.graph.erase_node(zero_point_node)

def _lower_static_weighted_ref_module_with_two_dq_inputs(
        model: QuantizedGraphModule,
        qconfig_map: Dict[str, QConfigAny]):
    """
    Traverse the graph and find patterns
    dequantize   dequantize
       \         /
        ref module
            \
          quantize
    and replace them with the quantized version of the ref module.
    """
    modules = dict(model.named_modules(remove_duplicate=False))
    nodes = list(model.graph.nodes)
    for n in model.graph.nodes:
        #                                            (dequantize \
        # Step 0: Find nodes that match this pattern (dequantize - ref module - quantize)
        matching_modules = list(STATIC_LOWER_FUSED_MODULE_TWO_DQ_NODES_MAP.keys())
        (q_node, ref_node) = _match_static_pattern_with_two_dq_inputs(
            n, modules, qconfig_map, matching_modules)  # type: ignore[arg-type]
        if q_node is None:
            continue
        assert(ref_node is not None)
        (_, scale_node, zero_point_node, _) = q_node.args
        ref_module = _get_module(ref_node, modules)
        ref_class = type(ref_module)
        assert(isinstance(scale_node, Node))
        assert(isinstance(zero_point_node, Node))
        assert(issubclass(ref_class, nn.Module))

        # Step 1: Change this pattern to use the corresponding quantized module
        # For fused modules, we also check whether the inner module is a reference module
        # If so, we replace the entire fused module with the corresponding quantized module
        if ref_class in STATIC_LOWER_FUSED_MODULE_TWO_DQ_NODES_MAP:
            inner_ref_class, q_class = STATIC_LOWER_FUSED_MODULE_TWO_DQ_NODES_MAP[ref_class]
            if type(ref_module[0]) != inner_ref_class:  # type: ignore[index]
                continue
        else:
            continue
        output_scale = getattr(model, scale_node.target)
        output_zero_point = getattr(model, zero_point_node.target)
        q_module = q_class.from_reference(ref_module, output_scale, output_zero_point)
        # replace reference module with quantized module
        parent_name, module_name = _parent_name(ref_node.target)
        setattr(modules[parent_name], module_name, q_module)

        # Step 2: Reroute around dq_node, and remove q_node and its args
        assert(len(ref_node.args) == 2)
        for arg in ref_node.args:
            if not is_dequantize_node(arg):
                continue
            dq_node = arg
            assert(isinstance(dq_node, Node))
            ref_node.replace_input_with(dq_node, dq_node.args[0])

        q_node.replace_all_uses_with(ref_node)
        model.graph.erase_node(q_node)
        model.graph.erase_node(scale_node)
        model.graph.erase_node(zero_point_node)

def _lower_dynamic_weighted_ref_module(model: QuantizedGraphModule):
    """
    Traverse the graph and find quantize_per_tensor_dynamic - dequantize - ref_module patterns
    and replace them with the dynamically quantized version of the ref module.
    """
    named_modules = dict(model.named_modules(remove_duplicate=False))
    for n in model.graph.nodes:
        if n.op != "call_module" or \
           type(named_modules[str(n.target)]) not in \
           set(DYNAMIC_LOWER_MODULE_MAP.keys()).union(
               set(DYNAMIC_LOWER_FUSED_MODULE_MAP.keys())):
            continue
        ref_node = n
        dq_node = ref_node.args[0]
        if dq_node.op != "call_method" or dq_node.target != "dequantize":
            continue

        input_dynamic_q_node = dq_node.args[0]

        if input_dynamic_q_node.op != "call_function" or \
           input_dynamic_q_node.target != torch.quantize_per_tensor_dynamic:
            continue

        activation_dtype = input_dynamic_q_node.args[1]
        is_fp16 = activation_dtype == torch.float16
        is_int8 = activation_dtype in [torch.quint8, torch.qint8]
        if not is_int8 and not is_fp16:
            continue

        ref_module = named_modules[str(ref_node.target)]
        ref_class = type(ref_module)
        if ref_class in DYNAMIC_LOWER_FUSED_MODULE_MAP:
            inner_ref_class, q_class = DYNAMIC_LOWER_FUSED_MODULE_MAP[ref_class]
            if type(ref_module[0]) != inner_ref_class:
                continue
        else:
            q_class = DYNAMIC_LOWER_MODULE_MAP.get(ref_class)  # type: ignore[assignment]
        # TODO: maybe define a WeightedDynamicallyQuantizedModule
        q_module = q_class.from_reference(ref_module)  # type: ignore[attr-defined]

        # replace reference module with dynamically quantized module
        parent_name, module_name = _parent_name(ref_node.target)
        setattr(named_modules[parent_name], module_name, q_module)
        ref_node.replace_input_with(dq_node, input_dynamic_q_node.args[0])

def _lower_weight_only_weighted_ref_module(model: QuantizedGraphModule):
    """
    Traverse the graph and find ref_module patterns
    and replace them with the weight only quantized version of the ref module.
    """
    named_modules = dict(model.named_modules(remove_duplicate=False))
    for n in model.graph.nodes:
        if n.op != "call_module" or \
           type(named_modules[str(n.target)]) not in \
           set(WEIGHT_ONLY_LOWER_MODULE_MAP.keys()):
            continue
        ref_node = n
        ref_module = named_modules[str(ref_node.target)]
        ref_class = type(ref_module)
        q_class = WEIGHT_ONLY_LOWER_MODULE_MAP.get(ref_class)
        # TODO: WeightedQuantizedModule is currently assuming static quant apis
        # with output_scale, output_zero_point in from_reference, we may want to
        # relax that, or rename this
        # TODO: maybe define a WeightedWeightOnlyQuantizedModule
        q_module = q_class.from_reference(ref_module)  # type: ignore[union-attr]

        # replace reference moduel with dynamically quantized module
        parent_name, module_name = _parent_name(ref_node.target)
        setattr(named_modules[parent_name], module_name, q_module)

def _lower_static_weighted_ref_functional(
        model: QuantizedGraphModule,
        qconfig_map: Dict[str, QConfigAny]):
    """
    Traverse the graph and replace functional reference patterns with their quantized versions.
    """
    modules = dict(model.named_modules(remove_duplicate=False))
    nodes = list(model.graph.nodes)
    for n in model.graph.nodes:
        # Step 0: Find nodes that match this pattern (dequantize - functional op - quantize)
        matching_ops = list(STATIC_LOWER_FUNCTIONAL_MAP.keys())
        (q_node, relu_node, func_node) = _match_static_pattern(
            n, modules, qconfig_map, matching_ops, dequantize_node_arg_indices=[0, 1])
        if q_node is None:
            continue
        assert(func_node is not None)
        (_, output_scale_node, output_zp_node, _) = q_node.args
        (input_dq_node, weight_dq_node, *remaining_func_args) = func_node.args
        assert(isinstance(output_zp_node, Node))
        assert(isinstance(input_dq_node, Node))
        assert(isinstance(weight_dq_node, Node))
        quantized_weight = weight_dq_node.args[0]
        assert(isinstance(quantized_weight, Node))
        if quantized_weight.op != "call_function" or\
                quantized_weight.target not in (torch.quantize_per_tensor, torch.quantize_per_channel):
            continue

        # Step 1: Replace quantized weights with packed weights, which will be folded later
        # Use the right prepack op and prepare the corresponding args
        # Linear prepack args: (quantized weights[, bias])
        # Conv prepack args: (quantized weights[, bias, stride, padding, dilation, groups])
        prepack_args = [quantized_weight] + remaining_func_args
        if func_node.target == F.linear:
            weight_dtype = quantized_weight.args[-1]
            prepack_op = get_linear_prepack_op_for_dtype(weight_dtype)
        elif func_node.target in CONV_FUNCTIONAL_OPS:
            prepack_op = get_qconv_prepack_op(func_node.target)  # type: ignore[arg-type]
            # For conv1d, the stride, padding, and dilation args may be ints,
            # in which case we need to convert them to tuples
            if func_node.target == F.conv1d:
                for i in [2, 3, 4]:
                    if len(prepack_args) > i and isinstance(prepack_args[i], int):
                        prepack_args[i] = (prepack_args[i],)
        else:
            raise ValueError("Lowering is not supported for op '%s'" % func_node.target)
        with model.graph.inserting_before(output_scale_node):
            packed_weight = model.graph.create_node("call_function", prepack_op, tuple(prepack_args), {})

        # Step 2: Replace reference pattern with the corresponding quantized op
        (q_func, q_relu_func) = STATIC_LOWER_FUNCTIONAL_MAP[func_node.target]  # type: ignore[index]
        func_node.target = q_relu_func if relu_node is not None else q_func
        func_node.args = (input_dq_node.args[0], packed_weight, output_scale_node, output_zp_node)
        q_node.replace_all_uses_with(func_node)
        # Move func_node after output_zp_node in the graph
        output_zp_node.append(func_node)

        # Clean up: Remove quantize node, and the relu node if it exists
        model.graph.erase_node(q_node)
        if relu_node is not None:
            model.graph.erase_node(relu_node)

def _lower_dynamic_weighted_ref_functional(
        model: QuantizedGraphModule,
        qconfig_map: Dict[str, QConfigAny]):
    """
    Traverse the graph and replace functional reference patterns with their dynamically
    quantized versions.
    Examples:
    quantize_per_tensor_dynamic - dequantize - functional linear --> linear_dynamic
    to(torch.float16) - dequantize - functional linear --> linear_dynamic_fp16
    """
    modules = dict(model.named_modules(remove_duplicate=False))
    nodes = list(model.graph.nodes)
    # we want to search in reserved order so that we can match the larger patterns first
    # e.g. we want to match linear - relu before linear.
    for n in reversed(model.graph.nodes):

        # Step 0: Find nodes that match this pattern
        # (quantize_per_tensor_dynamic - dequantize - dynamically quantized op)
        # We search for the pattern backwards, starting with the quantize node
        # Quantize node args: (func, scale, zp, dtype)
        func_node = n
        # Handle cases where the functional op is wrapped in a ReLU
        if func_node.op == "call_function" and func_node.target == F.relu or \
           func_node.op == "call_module" and \
           type(modules[str(func_node.target)]) == torch.nn.ReLU:
            relu_node = func_node
            func_node = relu_node.args[0]
        else:
            relu_node = None
        if should_skip_lowering(func_node, qconfig_map):
            continue
        # Linear args: (dequantized inputs, dequantized weights[, bias])
        # Conv args: (dequantized inputs, dequantized weights[, bias, stride, padding, dilation, groups])
        if func_node.op != "call_function" or func_node.target not in DYNAMIC_LOWER_FUNCTIONAL_MAP:
            continue
        (input_dq_node, weight_dq_node, *remaining_func_args) = func_node.args
        if input_dq_node.op != "call_method" or input_dq_node.target != "dequantize" or \
           weight_dq_node.op != "call_method" or weight_dq_node.target != "dequantize":
            continue

        input_dynamic_q_node = input_dq_node.args[0]

        if input_dynamic_q_node.op != "call_function" or \
           input_dynamic_q_node.target != torch.quantize_per_tensor_dynamic:
            continue

        reduce_range_node = None
        (pattern_input, activation_dtype, reduce_range_node) = input_dynamic_q_node.args
        is_fp16 = activation_dtype == torch.float16
        is_int8 = activation_dtype in [torch.quint8, torch.qint8]
        if not is_int8 and not is_fp16:
            continue

        quantized_weight = weight_dq_node.args[0]
        weight_dtype = quantized_weight.args[-1]

        # Step 1: Try to select reference pattern with the corresponding quantized op
        dynamic_quant_dtype_key = (activation_dtype, weight_dtype)
        if dynamic_quant_dtype_key not in DYNAMIC_LOWER_FUNCTIONAL_MAP[func_node.target]:
            print(f"Didn't find dtype combination {dynamic_quant_dtype_key} during "
                  f"dynamic quantized op lowering for {func_node.target}")
            continue
        (q_func, q_relu_func) = DYNAMIC_LOWER_FUNCTIONAL_MAP[func_node.target][dynamic_quant_dtype_key]

        if q_func is None or q_relu_func is None:
            print("Didn't find corresponding quantized function or quantized relu function "
                  f"for {func_node.target}, {dynamic_quant_dtype_key}")
            continue

        # Step 2: Replace quantized weights with packed weights, which will be folded later
        # Use the right prepack op and prepare the corresponding args
        # Linear prepack args: (quantized weights[, bias])
        # Conv prepack args: (quantized weights[, bias, stride, padding, dilation, groups])
        prepack_args = [quantized_weight] + remaining_func_args
        if func_node.target == F.linear:
            prepack_op = get_linear_prepack_op_for_dtype(weight_dtype)
        elif func_node.target in CONV_FUNCTIONAL_OPS:
            prepack_op = get_qconv_prepack_op(func_node.target)
            # For conv1d, the stride, padding, and dilation args may be ints,
            # in which case we need to convert them to tuples
            if func_node.target == F.conv1d:
                for i in [2, 3, 4]:
                    if len(prepack_args) > i and isinstance(prepack_args[i], int):
                        prepack_args[i] = (prepack_args[i],)
        else:
            raise ValueError("Lowering is not supported for op '%s'" % func_node.target)
        with model.graph.inserting_before(func_node):
            packed_weight = model.graph.create_node("call_function", prepack_op, tuple(prepack_args), {})

        # Step 3: Replace reference pattern with the corresponding quantized op
        func_node.target = q_relu_func if relu_node is not None else q_func
        if is_int8:
            func_node.args = (pattern_input, packed_weight, reduce_range_node)
        else:
            func_node.args = (pattern_input, packed_weight)

        if relu_node is not None:
            relu_node.replace_all_uses_with(func_node)

        # Step 4: Remove the relu node if it exists
        if relu_node is not None:
            model.graph.erase_node(relu_node)

def _lower_quantized_binary_op(
        model: QuantizedGraphModule,
        qconfig_map: Dict[str, QConfigAny]):
    binary_ops_to_lower: List[Callable] = [operator.add, torch.add, operator.mul, torch.mul, torch.matmul]
    modules = dict(model.named_modules(remove_duplicate=False))
    for n in model.graph.nodes:
        # Step 0: Find nodes that match this pattern (dequantize - ref module - quantize)
        (q_node, relu_node, bop_node) = _match_static_pattern(
            n, modules, qconfig_map, binary_ops_to_lower, dequantize_node_arg_indices=[0, 1])
        if q_node is None:
            continue
        assert(bop_node is not None)
        (_, scale_node, zero_point_node, _) = q_node.args

        # Step 1: Remove dequant nodes
        num_dq_nodes = 0
        for arg in bop_node.args:
            if not is_dequantize_node(arg):
                continue
            dq_node = arg
            assert(isinstance(dq_node, Node))
            dn_input = dq_node.args[0]
            bop_node.replace_input_with(dq_node, dn_input)
            num_dq_nodes += 1
        assert(num_dq_nodes > 0)

        # Step 2: Swap binary op to quantized binary op
        assert bop_node.target in QBIN_OP_MAPPING
        binop_to_qbinop = QBIN_OP_MAPPING if relu_node is None else QBIN_RELU_OP_MAPPING
        qbin_op = binop_to_qbinop[bop_node.target]
        # prepare the args for quantized bianry op
        # (x, y)
        qop_node_args = list(bop_node.args)
        # (x, y, scale, zero_point)
        # add scale and zero_point arguments for Tensor - Tensor operation
        if num_dq_nodes == 2:
            qop_node_args.extend([scale_node, zero_point_node])
        # insert a call to quantized binary op and remove the original binary op
        with model.graph.inserting_after(q_node):
            qop_node = create_node_from_old_node_preserve_meta(
                model.graph,
                ("call_function", qbin_op, tuple(qop_node_args), {}),
                bop_node)
            q_node.replace_all_uses_with(qop_node)

        # Step 3: Remove quantize node, binary op node, and relu node if any
        model.graph.erase_node(q_node)
        if relu_node is not None:
            model.graph.erase_node(relu_node)
        model.graph.erase_node(bop_node)

def special_pattern_replacement(model: QuantizedGraphModule):
    modules = dict(model.named_modules(remove_duplicate=False))
    for n in model.graph.nodes:
        q_node = n
        is_quantize = q_node.target == torch.quantize_per_tensor
        is_to_fp16 = q_node.op == "call_method" and q_node.target == "to" and \
            len(q_node.args) == 2 and q_node.args[1] == torch.float16
        if not (is_quantize or is_to_fp16):
            continue
        ref_node = q_node.args[0]
        # get output scale/zero_point/dtype from the quantize node
        # ref_node, scale_node, zero_point_node, dtype = q_node.args
        # TODO: add safety checks that users for the ref_node and dq_node needs to be one
        is_call_function, is_call_method, is_call_module = is_fixed_qparams_node(ref_node, modules)
        if is_to_fp16 and (is_call_function or is_call_method or is_call_module):
            # TODO: add a warning or error out here? (bc-breaking if error out)
            # warnings.warn(
            #     "Only reference patterns are currently supported for {dtype} dtype with {op} op"
            #     "".format(dtype=dtypes, op=ref_node))
            continue

        is_call_function, is_call_method, is_call_module = is_default_node(ref_node, modules)
        if is_to_fp16 and (is_call_function or is_call_method or is_call_module):
            # TODO: add a warning or error out here? (bc-breaking if error out)
            continue

        # This check includes all supported ops
        is_call_function, is_call_method, is_call_module = is_special_pattern_node(ref_node, modules)
        if not (is_call_module or is_call_function or is_call_method):
            continue
        assert len(ref_node.args) > 0 or len(ref_node.kwargs) > 0
        dq_node_or_nodes = ref_node.args[0] if len(ref_node.args) > 0 else list(ref_node.kwargs.values())[0]
        assert isinstance(dq_node_or_nodes, Node) or isinstance(dq_node_or_nodes, (tuple, list))
        is_dequantize = False
        if isinstance(dq_node_or_nodes, Node):
            is_dequantize = dq_node_or_nodes.op == 'call_method' and \
                dq_node_or_nodes.target == 'dequantize'
        elif isinstance(dq_node_or_nodes, (tuple, list)):
            is_dequantize = all(
                x.op == 'call_method' and x.target == 'dequantize'
                for x in dq_node_or_nodes)

        if not is_dequantize:
            continue

        # TODO: enable we have patterns that needs to swap the modules
        if is_call_module:
            ref_module = modules[ref_node.target]
            if type(ref_module) in SPECIAL_PATTERN_LOWER_MODULE_MAP and is_quantize:
                qmodule_cls = SPECIAL_PATTERN_LOWER_MODULE_MAP.get(type(ref_module))
                scale_node = q_node.args[1]
                zero_point_node = q_node.args[2]
                output_scale = getattr(model, scale_node.target)
                output_zero_point = getattr(model, zero_point_node.target)

                qmodule = qmodule_cls.from_reference(ref_module, output_scale, output_zero_point)  # type:ignore[union-attr]
                # replace reference module with quantized module
                parent_name, module_name = _parent_name(ref_node.target)
                setattr(modules[parent_name], module_name, qmodule)

        # reroute around dq node:
        dq_nodes: List[Node] = []
        if isinstance(dq_node_or_nodes, Node):
            dq_nodes = [dq_node_or_nodes]
        elif isinstance(dq_node_or_nodes, (tuple, list)):
            dq_nodes = list(dq_node_or_nodes)

        for dq_node in dq_nodes:
            dn_input = dq_node.args[0]
            ref_node.replace_input_with(dq_node, dn_input)

        # store q node args
        qnode_qparams = list(q_node.args)[1:]
        # replace uses of q node with input and remove q node
        q_node_input = q_node.args[0]
        q_node.replace_all_uses_with(q_node_input)
        model.graph.erase_node(q_node)

        is_call_function, is_call_method, is_call_module = is_default_node(ref_node, modules)
        if is_call_function:
            # pass scale/zer_point arguments from quantize_per_tensor to the default node operator
            # insert an op after the zero_point node so that the scale/zero_point
            # nodes are is available
            qop = get_quantized_operator(ref_node.target)
            args = list(ref_node.args)
            kwargs = dict(ref_node.kwargs)
            if qop in QOP_TO_ARG_NAMES_TO_SKIP:
                args_to_skip = QOP_TO_ARG_NAMES_TO_SKIP[qop]
                for arg in args_to_skip:
                    if arg in kwargs:
                        kwargs.pop(arg)
            kwargs["output_scale"] = qnode_qparams[0]
            kwargs["output_zero_point"] = qnode_qparams[1]
            with model.graph.inserting_after(qnode_qparams[1]):
                qop_node = create_node_from_old_node_preserve_meta(
                    model.graph,
                    ("call_function", qop, tuple(args), kwargs),
                    ref_node)
                ref_node.replace_all_uses_with(qop_node)
                model.graph.erase_node(ref_node)
        else:
            # remove scale/zero_point node for quantize node
            for n in qnode_qparams:
                if isinstance(n, Node):
                    model.graph.erase_node(n)

    return model

def _lower_getattr_tensor_metadta_op(model: QuantizedGraphModule):
    """ Modified the graph of the model inplace, to skip extra dequantize op before
    the general tensor shape ops when possible
    """
    for n in model.graph.nodes:
        if is_getattr_tensor_metadata_node(n):
            maybe_dq = n.args[0]
            if maybe_dq.op != "call_method" or maybe_dq.target != "dequantize":
                continue
            # skip the dequantize node
            args = list(n.args)
            args[0] = n.args[0].args[0]
            n.args = tuple(args)

def _lower_to_native_backend(
    model: QuantizedGraphModule,
    qconfig_map: Dict[str, QConfigAny],
    node_name_to_scope: Dict[str, Tuple[str, type]]
) -> QuantizedGraphModule:
    """ Lower a quantized reference model (with reference quantized operator patterns)
    to the native backend in PyTorch (fbgemm/qnnpack), both backends shares the same
    operator signature so they can be lowered with the same function
    """
    _lower_static_weighted_ref_module(model, qconfig_map)
    if torch.backends.quantized.engine == 'onednn':
        # Currently, this pass only works for onednn with conv2d_add and conv2d_add_relu fusion
        _lower_static_weighted_ref_module_with_two_dq_inputs(model, qconfig_map)
    _lower_dynamic_weighted_ref_module(model)
    _lower_weight_only_weighted_ref_module(model)
    _lower_static_weighted_ref_functional(model, qconfig_map)
    _lower_dynamic_weighted_ref_functional(model, qconfig_map)
    _lower_quantized_binary_op(model, qconfig_map)
    _lower_getattr_tensor_metadta_op(model)
    special_pattern_replacement(model)
    model.graph.eliminate_dead_code()
    model = fold_weight(model, node_name_to_scope)
    model.graph.eliminate_dead_code()
    model.recompile()
    model.graph.lint()
    return model<|MERGE_RESOLUTION|>--- conflicted
+++ resolved
@@ -257,11 +257,6 @@
     # lowered when ondnn's backend config is used. Maybe need to separate
     # registration and lowering functions for different backends in the future.
     nni.LinearLeakyReLU: (nnqr.Linear, nniq.LinearLeakyReLU),
-<<<<<<< HEAD
-    nni.ConvAdd2d: (nnqr.Conv2d, nniq.ConvAdd2d),
-    nni.ConvAddReLU2d: (nnqr.Conv2d, nniq.ConvAddReLU2d),
-=======
->>>>>>> f0bfce8f
     nni.ConvReLU1d: (nnqr.Conv1d, nniq.ConvReLU1d),
     nni.ConvReLU2d: (nnqr.Conv2d, nniq.ConvReLU2d),
     nni.ConvReLU3d: (nnqr.Conv3d, nniq.ConvReLU3d),
@@ -274,6 +269,7 @@
 #   2) The replacement static quantized module class for lowering
 STATIC_LOWER_FUSED_MODULE_TWO_DQ_NODES_MAP: Dict[Type[nn.Module], Tuple[Type[nn.Module], Type[WeightedQuantizedModule]]] = {
     nni.ConvAdd2d: (nnqr.Conv2d, nniq.ConvAdd2d),
+    nni.ConvAddReLU2d: (nnqr.Conv2d, nniq.ConvAddReLU2d),
 }
 
 # Mapping from fused module class to a 2-tuple of:
