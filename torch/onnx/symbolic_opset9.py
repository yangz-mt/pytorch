--- conflicted
+++ resolved
@@ -6297,37 +6297,22 @@
 
 @_onnx_symbolic("prim::Loop")
 @_beartype.beartype
-<<<<<<< HEAD
-def prim_loop(g: GraphContext, *inputs, **attrs):
+def prim_loop(g: GraphContext, *inputs, **attrs) -> List[_C.Value]:
     node = g.original_node
     env = g.env
     params_dict = g.params_dict
-=======
-def prim_loop(ctx: SymbolicContext, g, *inputs, **attrs) -> List[_C.Value]:
-    n = ctx.cur_node
-    env = ctx.env
-    params_dict = ctx.params_dict
->>>>>>> 233cc97a
 
     operator_export_type = GLOBALS.operator_export_type
     opset_version = GLOBALS.export_onnx_opset_version
 
-<<<<<<< HEAD
     new_op_outputs = g.op("Loop", *inputs, outputs=node.outputsSize())
-    new_node = (
-        new_op_outputs[0].node() if node.outputsSize() > 1 else new_op_outputs.node()
-    )
-    for block in node.blocks():
-=======
-    new_op_outputs = g.op("Loop", *inputs, outputs=n.outputsSize())
 
     if isinstance(new_op_outputs, Sequence):
         new_node = new_op_outputs[0].node()
     else:
         new_node = new_op_outputs.node()
 
-    for b in n.blocks():
->>>>>>> 233cc97a
+    for block in node.blocks():
         new_block = new_node.addBlock()
         # Copy input metadata to subblock
         #
