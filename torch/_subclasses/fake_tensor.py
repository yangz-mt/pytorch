--- conflicted
+++ resolved
@@ -199,9 +199,7 @@
 
         return common_device
 
-<<<<<<< HEAD
+    __torch_function__ = torch._C._disabled_torch_function_impl
+
 class FakeTensorMode(FakeTensor):
-    pass
-=======
-    __torch_function__ = torch._C._disabled_torch_function_impl
->>>>>>> a4c79fe1
+    pass