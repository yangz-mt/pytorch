--- conflicted
+++ resolved
@@ -1104,12 +1104,8 @@
         return cls.can_fuse_horizontal(node1, node2) and not node1.is_reduction()
 
     def can_vec(self, nodes):
-<<<<<<< HEAD
-        if not codecache.valid_vec_isa():
-=======
         # TODO: Query cpu arch and vec length from aten
         if not codecache.supported_vector_isa():
->>>>>>> e423f366
             return False
 
         _, (group, reduction_group) = max(
