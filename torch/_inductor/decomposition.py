--- conflicted
+++ resolved
@@ -66,10 +66,7 @@
         aten.mv,
         aten.narrow,
         aten.native_batch_norm,
-<<<<<<< HEAD
-=======
         aten._native_batch_norm_legit,
->>>>>>> bd9ad89a
         aten._native_batch_norm_legit_functional,
         aten.native_batch_norm_backward,
         aten.native_dropout_backward,
