import sys
import copy
from dataclasses import dataclass
from typing import Any, Callable, Optional, Type
from enum import Enum, auto
import inspect
import itertools
import logging
import os
import warnings
from contextlib import contextmanager

import torch
import torch.distributed as dist
from torch.autograd import Function, Variable
from torch.distributed.algorithms.join import (
    Join,
    Joinable,
    JoinHook,
)

from torch.utils._pytree import tree_flatten, tree_unflatten

RPC_AVAILABLE = False
if dist.is_available():
    from torch.distributed.utils import (
        _verify_param_shape_across_processes,
        _sync_module_states,
        _to_kwargs,
    )
    from torch.distributed.distributed_c10d import ReduceOp, _get_default_group
if torch.distributed.rpc.is_available():
    RPC_AVAILABLE = True
    from torch.distributed.rpc import RRef

from torch._utils import _get_device_index

from ..modules import Module
from ._replicated_tensor_ddp_utils import _ddp_with_replicated_tensor_enabled
from .scatter_gather import gather, scatter_kwargs  # noqa: F401

__all__ = ['DistributedDataParallel']

logger = logging.getLogger(__name__)

def _tree_flatten_with_rref(output):
    output_is_rref = RPC_AVAILABLE and isinstance(output, RRef)
    if output_is_rref:
        output_tensor_list, treespec = tree_flatten(output.local_value())
    else:
        output_tensor_list, treespec = tree_flatten(output)
    # Need to return flattened tensors, spec to re-pack them, as well
    # as if the return type was actually an RRef to reconstruct.
    return output_tensor_list, treespec, output_is_rref


def _tree_unflatten_with_rref(output, treespec, output_is_rref):
    output = tree_unflatten(output, treespec)
    if output_is_rref:
        output = RRef(output)
    return output


def _find_tensors(obj):
    r"""
    Recursively find all tensors contained in the specified object.
    """
    if RPC_AVAILABLE and isinstance(obj, RRef):
        # If the current node is the owner of the RRef, unwrap it and try to
        # find Tensors.
        # TODO: Expand to remote RRefs.
        if obj.is_owner():
            return _find_tensors(obj.local_value())
    if isinstance(obj, torch.Tensor):
        return [obj]
    if isinstance(obj, (list, tuple)):
        return itertools.chain(*map(_find_tensors, obj))
    if isinstance(obj, dict):
        return itertools.chain(*map(_find_tensors, obj.values()))
    return []


def _dump_DDP_relevant_env_vars():
    relevant_env_vars = [
        "RANK",
        "LOCAL_RANK",
        "WORLD_SIZE",
        "MASTER_PORT",
        "MASTER_ADDR",
        "CUDA_VISIBLE_DEVICES",
        "GLOO_SOCKET_IFNAME",
        "GLOO_DEVICE_TRANSPORT",
        "NCCL_SOCKET_IFNAME",
        "NCCL_BLOCKING_WAIT",
        "NCCL_DEBUG",
        "NCCL_DEBUG_SUBSYS",
        "NCCL_IB_DISABLE",
        # More NCCL env vars:
        "NCCL_P2P_DISABLE",
        "NCCL_P2P_LEVEL",
        "NCCL_SHM_DISABLE",
        "NCCL_SOCKET_NTHREADS",
        "NCCL_NSOCKS_PERTHREAD",
        "NCCL_BUFFSIZE",
        "NCCL_NTHREADS",
        "NCCL_RINGS",
        "NCCL_MAX_NCHANNELS",
        "NCCL_MIN_NCHANNELS",
        "NCCL_CHECKS_DISABLE",
        "NCCL_CHECK_POINTERS",
        "NCCL_LAUNCH_MODE",
        "NCCL_IB_HCA",
        "NCCL_IB_TIMEOUT",
        "NCCL_IB_RETRY_CNT",
        "NCCL_IB_GID_INDEX",
        "NCCL_IB_SL",
        "NCCL_IB_TC",
        "NCCL_IB_AR_THRESHOLD",
        "NCCL_IB_CUDA_SUPPORT",
        "NCCL_NET_GDR_LEVEL",
        "NCCL_NET_GDR_READ",
        "NCCL_SINGLE_RING_THRESHOLD",
        "NCCL_LL_THRESHOLD",
        "NCCL_TREE_THRESHOLD",
        "NCCL_ALGO",
        "NCCL_PROTO",
        "NCCL_IGNORE_CPU_AFFINITY",
        "NCCL_DEBUG_FILE",
        "NCCL_COLLNET_ENABLE",
        "NCCL_TOPO_FILE",
        "NCCL_TOPO_DUMP_FILE",
        "NCCL_ASYNC_ERROR_HANDLING",
    ]
    formatted_output = ""
    for var in relevant_env_vars:
        value = os.environ[var] if var in os.environ else "N/A"
        formatted_output += "env:%s=%s\n" % (var, value)
    print(formatted_output)


class _BufferCommHookLocation(Enum):
    PRE_FORWARD = auto()
    POST_FORWARD = auto()

@dataclass
class _BufferCommHook:
    buffer_comm_hook: Callable
    buffer_comm_hook_state: Any
    buffer_comm_hook_location: _BufferCommHookLocation

# Add a DDPSink to run various functions when backwards starts, such as
# queueing call back of out-most backward/graph task,
# this helps call back is fired after all gradients' calculation
# is completed.
class _DDPSink(Function):
    @staticmethod
    def forward(ctx, reducer, state_dict, *inputs):
        # set_materialize_grads(False) will ensure that None gradients stay as
        # None and are not filled with zeros.
        ctx.set_materialize_grads(False)
        ctx.reducer = reducer
        ctx.state_dict = state_dict
        ret = tuple(
            inp.clone()
            if isinstance(inp, torch.Tensor)
            else inp
            for inp in inputs
        )
        return ret

    @staticmethod
    def backward(ctx, *grad_outputs):
        state_dict = ctx.state_dict
        # Enqueue delay allreduce for static graph training on the first
        # iteration.
        if ctx.state_dict['static_graph'] and ctx.state_dict['num_iterations'] == 1:
            Variable._execution_engine.queue_callback(ctx.reducer._delay_all_reduce)

        return (None, None, *grad_outputs)


class _DDPJoinHook(JoinHook):
    def __init__(self, ddp, divide_by_initial_world_size):
        """
        Sets config variables for internal usage.
        """
        assert isinstance(ddp, DistributedDataParallel), (
            "DDP join hook requires passing in a DistributedDataParallel "
            "instance as the state"
        )
        assert ddp.logger is not None
        ddp.logger._set_uneven_input_join()
        self.ddp = ddp
        self.ddp._divide_by_initial_world_size = divide_by_initial_world_size
        super().__init__()

    def main_hook(self):
        """
        Shadows the DDP collective communication operations in the forward and
        backward passes.
        """
        ddp = self.ddp
        # Buckets are rebuilt only once during a training period
        ddp.reducer._rebuild_buckets()

        # Schedule a broadcast if we are syncing module buffers in the
        # forward pass
        # TODO: make DDP uneven inputs context manager support buffer
        # comm hook (https://github.com/pytorch/pytorch/issues/65436)
        ddp._check_and_sync_module_buffers()

        # Check if need to sync in the backward pass
        work = ddp._check_global_requires_backward_grad_sync(is_joined_rank=True)
        work.wait()
        should_sync_backwards = work.result()[0].item() != 0
        # Forward parameter sync is disabled in the next iteration if we
        # are skipping gradient sync this iteration, so set
        # `require_forward_param_sync` accordingly
        ddp.require_forward_param_sync = should_sync_backwards
        if not should_sync_backwards:
            return

        # Schedule one allreduce per gradient bucket to match the backward
        # pass allreduce
        ddp._match_all_reduce_for_bwd_pass()

        # Check if we need to allreduce locally unused parameters
        if ddp.find_unused_parameters:
            ddp._match_unused_params_allreduce()

        # Rebuilt parameters are pushed only once during a training period
        ddp.reducer._push_all_rebuilt_params()

    def post_hook(self, is_last_joiner: bool):
        """
        Syncs the final model to ensure that the model is the same across all
        processes.
        """
        self.ddp._sync_final_model(is_last_joiner)

class DistributedDataParallel(Module, Joinable):
    r"""Implements distributed data parallelism that is based on
    ``torch.distributed`` package at the module level.

    This container provides data parallelism by synchronizing gradients
    across each model replica. The devices to synchronize across are
    specified by the input ``process_group``, which is the entire world
    by default. Note that ``DistributedDataParallel`` does not chunk or
    otherwise shard the input across participating GPUs; the user is
    responsible for defining how to do so, for example through the use
    of a :class:`DistributedSampler`.

    See also: :ref:`distributed-basics` and :ref:`cuda-nn-ddp-instead`.
    The same constraints on input as in :class:`torch.nn.DataParallel` apply.

    Creation of this class requires that ``torch.distributed`` to be already
    initialized, by calling :func:`torch.distributed.init_process_group`.

    ``DistributedDataParallel`` is proven to be significantly faster than
    :class:`torch.nn.DataParallel` for single-node multi-GPU data
    parallel training.

    To use ``DistributedDataParallel`` on a host with N GPUs, you should spawn
    up ``N`` processes, ensuring that each process exclusively works on a single
    GPU from 0 to N-1. This can be done by either setting
    ``CUDA_VISIBLE_DEVICES`` for every process or by calling:

        >>> # xdoctest: +SKIP("undefined variables")
        >>> torch.cuda.set_device(i)

    where i is from 0 to N-1. In each process, you should refer the following
    to construct this module:

        >>> # xdoctest: +SKIP("undefined variables")
        >>> torch.distributed.init_process_group(
        >>>     backend='nccl', world_size=N, init_method='...'
        >>> )
        >>> model = DistributedDataParallel(model, device_ids=[i], output_device=i)

    In order to spawn up multiple processes per node, you can use either
    ``torch.distributed.launch`` or ``torch.multiprocessing.spawn``.

    .. note::
        Please refer to `PyTorch Distributed Overview <https://pytorch.org/tutorials/beginner/dist_overview.html>`__
        for a brief introduction to all features related to distributed training.

    .. note::
        ``DistributedDataParallel`` can be used in conjunction with
        :class:`torch.distributed.optim.ZeroRedundancyOptimizer` to reduce
        per-rank optimizer states memory footprint. Please refer to
        `ZeroRedundancyOptimizer recipe <https://pytorch.org/tutorials/recipes/zero_redundancy_optimizer.html>`__
        for more details.

    .. note:: ``nccl`` backend is currently the fastest and highly recommended
        backend when using GPUs. This applies to both single-node and
        multi-node distributed training.

    .. note:: This module also supports mixed-precision distributed training.
        This means that your model can have different types of parameters such
        as mixed types of ``fp16`` and ``fp32``, the gradient reduction on these
        mixed types of parameters will just work fine.

    .. note:: If you use ``torch.save`` on one process to checkpoint the module,
        and ``torch.load`` on some other processes to recover it, make sure that
        ``map_location`` is configured properly for every process. Without
        ``map_location``, ``torch.load`` would recover the module to devices
        where the module was saved from.

    .. note:: When a model is trained on ``M`` nodes with ``batch=N``, the
        gradient will be ``M`` times smaller when compared to the same model
        trained on a single node with ``batch=M*N`` if the loss is summed (NOT
        averaged as usual) across instances in a batch (because the gradients
        between different nodes are averaged). You should take this into
        consideration when you want to obtain a mathematically equivalent
        training process compared to the local training counterpart. But in most
        cases, you can just treat a DistributedDataParallel wrapped model, a
        DataParallel wrapped model and an ordinary model on a single GPU as the
        same (E.g. using the same learning rate for equivalent batch size).

    .. note::
        Parameters are never broadcast between processes. The module performs
        an all-reduce step on gradients and assumes that they will be modified
        by the optimizer in all processes in the same way. Buffers
        (e.g. BatchNorm stats) are broadcast from the module in process of rank
        0, to all other replicas in the system in every iteration.

    .. note::
        If you are using DistributedDataParallel in conjunction with the
        :ref:`distributed-rpc-framework`, you should always use
        :meth:`torch.distributed.autograd.backward` to compute gradients and
        :class:`torch.distributed.optim.DistributedOptimizer` for optimizing
        parameters.

        Example::

            >>> # xdoctest: +SKIP("undefined variables")
            >>> import torch.distributed.autograd as dist_autograd
            >>> from torch.nn.parallel import DistributedDataParallel as DDP
            >>> import torch
            >>> from torch import optim
            >>> from torch.distributed.optim import DistributedOptimizer
            >>> import torch.distributed.rpc as rpc
            >>> from torch.distributed.rpc import RRef
            >>>
            >>> t1 = torch.rand((3, 3), requires_grad=True)
            >>> t2 = torch.rand((3, 3), requires_grad=True)
            >>> rref = rpc.remote("worker1", torch.add, args=(t1, t2))
            >>> ddp_model = DDP(my_model)
            >>>
            >>> # Setup optimizer
            >>> optimizer_params = [rref]
            >>> for param in ddp_model.parameters():
            >>>     optimizer_params.append(RRef(param))
            >>>
            >>> dist_optim = DistributedOptimizer(
            >>>     optim.SGD,
            >>>     optimizer_params,
            >>>     lr=0.05,
            >>> )
            >>>
            >>> with dist_autograd.context() as context_id:
            >>>     pred = ddp_model(rref.to_here())
            >>>     loss = loss_func(pred, target)
            >>>     dist_autograd.backward(context_id, [loss])
            >>>     dist_optim.step(context_id)

    .. note::
        DistributedDataParallel currently offers limited support for gradient
        checkpointing with :meth:`torch.utils.checkpoint`. DDP will work as
        expected when there are no unused parameters in the model and each layer
        is checkpointed at most once (make sure you are not passing
        `find_unused_parameters=True` to DDP). We currently do not support the
        case where a layer is checkpointed multiple times, or when there unused
        parameters in the checkpointed model.

    .. note::
        To let a non-DDP model load a state dict from a DDP model,
        :meth:`~torch.nn.modules.utils.consume_prefix_in_state_dict_if_present`
        needs to be applied to strip the prefix "module." in the DDP state dict before loading.

    .. warning::
        Constructor, forward method, and differentiation of the output (or a
        function of the output of this module) are distributed synchronization
        points. Take that into account in case different processes might be
        executing different code.

    .. warning::
        This module assumes all parameters are registered in the model by the
        time it is created. No parameters should be added nor removed later.
        Same applies to buffers.

    .. warning::
        This module assumes all parameters are registered in the model of each
        distributed processes are in the same order. The module itself will
        conduct gradient ``allreduce`` following the reverse order of the
        registered parameters of the model. In other words, it is users'
        responsibility to ensure that each distributed process has the exact
        same model and thus the exact same parameter registration order.

    .. warning::
        This module allows parameters with non-rowmajor-contiguous strides.
        For example, your model may contain some parameters whose
        :class:`torch.memory_format` is ``torch.contiguous_format``
        and others whose format is ``torch.channels_last``.  However,
        corresponding parameters in different processes must have the
        same strides.

    .. warning::
        This module doesn't work with :func:`torch.autograd.grad` (i.e. it will
        only work if gradients are to be accumulated in ``.grad`` attributes of
        parameters).

    .. warning::
        If you plan on using this module with a ``nccl`` backend or a ``gloo``
        backend (that uses Infiniband), together with a DataLoader that uses
        multiple workers, please change the multiprocessing start method to
        ``forkserver`` (Python 3 only) or ``spawn``. Unfortunately
        Gloo (that uses Infiniband) and NCCL2 are not fork safe, and you will
        likely experience deadlocks if you don't change this setting.

    .. warning::
        You should never try to change your model's parameters after wrapping
        up your model with ``DistributedDataParallel``. Because, when
        wrapping up your model with ``DistributedDataParallel``, the constructor
        of ``DistributedDataParallel`` will register the additional gradient
        reduction functions on all the parameters of the model itself at the
        time of construction. If you change the model's parameters afterwards,
        gradient redunction functions no longer match the correct set of
        parameters.

    .. warning::
        Using ``DistributedDataParallel`` in conjunction with the
        :ref:`distributed-rpc-framework` is experimental and subject to change.

    Args:
        module (Module): module to be parallelized
        device_ids (list of int or torch.device): CUDA devices.
                   1) For single-device modules, ``device_ids`` can
                   contain exactly one device id, which represents the only
                   CUDA device where the input module corresponding to this process resides.
                   Alternatively, ``device_ids`` can also be ``None``.
                   2) For multi-device modules and CPU modules,
                   ``device_ids`` must be ``None``.

                   When ``device_ids`` is ``None`` for both cases,
                   both the input data for the forward pass and the actual module
                   must be placed on the correct device.
                   (default: ``None``)
        output_device (int or torch.device): Device location of output for
                      single-device CUDA modules. For multi-device modules and
                      CPU modules, it must be ``None``, and the module itself
                      dictates the output location. (default: ``device_ids[0]``
                      for single-device modules)
        broadcast_buffers (bool): Flag that enables syncing (broadcasting)
                          buffers of the module at beginning of the ``forward``
                          function. (default: ``True``)
        process_group: The process group to be used for distributed data
                       all-reduction. If ``None``, the default process group, which
                       is created by :func:`torch.distributed.init_process_group`,
                       will be used. (default: ``None``)
        bucket_cap_mb: ``DistributedDataParallel`` will bucket parameters into
                       multiple buckets so that gradient reduction of each
                       bucket can potentially overlap with backward computation.
                       :attr:`bucket_cap_mb` controls the bucket size in
                       MegaBytes (MB). (default: 25)
        find_unused_parameters (bool): Traverse the autograd graph from all
                               tensors contained in the return value of the
                               wrapped module's ``forward`` function. Parameters
                               that don't receive gradients as part of this
                               graph are preemptively marked as being ready to
                               be reduced. In addition, parameters that may have
                               been used in the wrapped module's ``forward``
                               function but were not part of loss computation and
                               thus would also not receive gradients are
                               preemptively marked as ready to be reduced.
                               (default: ``False``)
        check_reduction: This argument is deprecated.
        gradient_as_bucket_view (bool): When set to ``True``, gradients will be views
                      pointing to different offsets of ``allreduce`` communication
                      buckets. This can reduce peak memory usage, where the
                      saved memory size will be equal to the total gradients
                      size. Moreover, it avoids the overhead of copying between
                      gradients and ``allreduce`` communication buckets. When
                      gradients are views, ``detach_()`` cannot be called on the
                      gradients. If hitting such errors, please fix it by
                      referring to the :meth:`~torch.optim.Optimizer.zero_grad`
                      function in ``torch/optim/optimizer.py`` as a solution.
                      Note that gradients will be views after first iteration, so
                      the peak memory saving should be checked after first iteration.
        static_graph (bool): When set to ``True``, DDP knows the trained graph is
                     static. Static graph means 1) The set of used and unused
                     parameters will not change during the whole training loop; in
                     this case, it does not matter whether users set
                     ``find_unused_parameters = True`` or not. 2) How the graph is trained
                     will not change during the whole training loop (meaning there is
                     no control flow depending on iterations).
                     When static_graph is set to be ``True``, DDP will support cases that
                     can not be supported in the past:
                     1) Reentrant backwards.
                     2) Activation checkpointing multiple times.
                     3) Activation checkpointing when model has unused parameters.
                     4) There are model parameters that are outside of forward function.
                     5) Potentially improve performance when there are unused parameters,
                     as DDP will not search graph in each iteraton to detect unused
                     parameters when static_graph is set to be ``True``.
                     To check whether you can set static_graph to be ``True``, one way is to
                     check ddp logging data at the end of your previous model training,
                     if ``ddp_logging_data.get("can_set_static_graph") == True``, mostly you
                     can set ``static_graph = True`` as well.

                     Example::
                         >>> # xdoctest: +SKIP("undefined variables")
                         >>> model_DDP = torch.nn.parallel.DistributedDataParallel(model)
                         >>> # Training loop
                         >>> ...
                         >>> ddp_logging_data = model_DDP._get_ddp_logging_data()
                         >>> static_graph = ddp_logging_data.get("can_set_static_graph")


    Attributes:
        module (Module): the module to be parallelized.

    Example::

        >>> # xdoctest: +SKIP("undefined variables")
        >>> torch.distributed.init_process_group(backend='nccl', world_size=4, init_method='...')
        >>> net = torch.nn.parallel.DistributedDataParallel(model)
    """

    # used to track whether the given thread is inside ddp forward for torchdynamo purposes
    _active_ddp_module = None

    def __init__(
        self,
        module,
        device_ids=None,
        output_device=None,
        dim=0,
        broadcast_buffers=True,
        process_group=None,
        bucket_cap_mb=25,
        find_unused_parameters=False,
        check_reduction=False,
        gradient_as_bucket_view=False,
        static_graph=False,
    ):

        super(DistributedDataParallel, self).__init__()
        Joinable.__init__(self)
        self.logger: Optional[dist.Logger] = None
        if not any((p.requires_grad for p in module.parameters())):
            self._log_and_throw(
                RuntimeError,
                "DistributedDataParallel is not needed when a module "
                "doesn't have any parameter that requires a gradient.",
            )

        if device_ids is not None and len(device_ids) > 1:
            self._log_and_throw(
                ValueError, "device_ids can only be None or contain a single element."
            )

        self.is_multi_device_module = len({p.device for p in module.parameters()}) > 1
        distinct_device_types = {p.device.type for p in module.parameters()}
        if len(distinct_device_types) != 1:
            self._log_and_throw(
                ValueError,
                "DistributedDataParallel's input module must be on "
                "the same type of devices, but input module parameters locate in {}.".format(
                    distinct_device_types
                ),
            )

        self.device_type = list(distinct_device_types)[0]

        if (
            device_ids is None
            or len(device_ids) == 0  # For backward compatibility.
            or self.device_type == "cpu"
            or self.is_multi_device_module
        ):
            if device_ids or output_device:
                self._log_and_throw(
                    ValueError,
                    "DistributedDataParallel device_ids and output_device arguments "
                    "only work with single-device/multiple-device GPU modules or CPU modules, "
                    "but got device_ids {}, output_device {}, and module parameters {}.".format(
                        device_ids,
                        output_device,
                        {p.device for p in module.parameters()},
                    ),
                )

            self.device_ids = None
            self.output_device = None
        else:
            self.device_ids = [_get_device_index(x, True) for x in device_ids]

            if output_device is None:
                output_device = device_ids[0]

            self.output_device = _get_device_index(output_device, True)

        if process_group is None:
            self.process_group = _get_default_group()
        else:
            self.process_group = process_group

        self.static_graph = False
        self.dim = dim
        self.module = module
        self.device = list(self.module.parameters())[0].device
        self.broadcast_buffers = broadcast_buffers
        self.find_unused_parameters = find_unused_parameters
        self.require_backward_grad_sync = True
        self.require_forward_param_sync = True
        self.gradient_as_bucket_view = gradient_as_bucket_view
        if hasattr(module, "_ddp_params_and_buffers_to_ignore"):
            self.parameters_to_ignore = module._ddp_params_and_buffers_to_ignore
        else:
            self.parameters_to_ignore = []

        self._use_replicated_tensor_module = _ddp_with_replicated_tensor_enabled()
        self._build_replicated_tensor_module()

        if check_reduction:
            # This argument is no longer used since the reducer
            # will ensure reduction completes even if some parameters
            # do not receive gradients.
            warnings.warn(
                "The `check_reduction` argument in `DistributedDataParallel` "
                "module is deprecated. Please avoid using it."
            )

        # Check that a module does not have Uninitialized parameters
        for param in module.parameters():
            if isinstance(param, torch.nn.parameter.UninitializedParameter):
                self._log_and_throw(
                    RuntimeError,
                    "Modules with uninitialized parameters can't be used with `DistributedDataParallel`. "
                    "Run a dummy forward pass to correctly initialize the modules",
                )
        # used for intra-node param sync and inter-node sync as well
        self.broadcast_bucket_size = int(250 * 1024 * 1024)

        # reduction bucket size
        self.bucket_bytes_cap = int(bucket_cap_mb * 1024 * 1024)
        # Whether to perform input tensor CPU to GPU copies on a side-stream
        self.use_side_stream_for_tensor_copies = (
            os.environ.get("PYTORCH_DDP_USE_SIDE_STREAM", "1") == "1"
        )

        # Build parameters for reducer.
        parameters, expect_sparse_gradient = self._build_params_for_reducer()
        # Verify model equivalence.
        _verify_param_shape_across_processes(self.process_group, parameters)
        # Sync params and buffers. Ensures all DDP models start off at the same value.
        _sync_module_states(
            module=self.module,
            process_group=self.process_group,
            broadcast_bucket_size=self.broadcast_bucket_size,
            src=0,
            params_and_buffers_to_ignore=self.parameters_to_ignore,
        )
        # In debug mode, build a mapping of parameter index -> parameter.
        param_to_name_mapping = self._build_debug_param_to_name_mapping(parameters)
        # Builds reducer.
        self._ddp_init_helper(
            parameters, expect_sparse_gradient, param_to_name_mapping, static_graph
        )
        self._has_rebuilt_buckets = False

        if static_graph:
            self._set_static_graph()

    def _build_replicated_tensor_module(self):
        if self._use_replicated_tensor_module:
            # Create a module with ReplicatedTensor without copying tensors. Avoid
            # registering '_replicated_tensor_module' as a submodule by directly
            # adding to self.__dict__.
            from ._replicated_tensor_ddp_interop import _replicate_module
            self.__dict__['_replicated_tensor_module'] = _replicate_module(self.module, self.process_group)

    def _log_and_throw(self, err_type, err_msg):
        if self.logger is not None:
            self.logger.set_error_and_log(f"{str(err_type)}: {err_msg}")
        raise err_type(err_msg)

    def _ddp_init_helper(
        self, parameters, expect_sparse_gradient, param_to_name_mapping,
        static_graph
    ):
        """
        Initialization helper function that does the following:
        (1) bucketing the parameters for reductions
        (2) resetting the bucketing states
        (3) registering the grad hooks
        (4) Logging construction-time DDP logging data
        (5) passing a handle of DDP to SyncBatchNorm Layer
        """
        self.num_iterations = 0
        # Notice, the parameters order is not in the order in which they are used,
        # especially in models with control flow.
        #
        # Alongside parameters are not presented in the real execution order,
        # if a certain model happens to also
        #   1) have other collectives comm ops in its backward graph.
        #   2) have unused parameter in subset ranks of the whole world.
        # bucketing could insert ALL-REDUCE comm op too early on the rank with unused parameter,
        # matching up with other collectives comm ops on other ranks unexpectedly.
        #
        # In order to handle this corner case, when the parameters are not in the real execution order,
        # we don't do bucketing, thus only one ALL-REDUCE is inserted after all the gradients
        # of the whole graph are computed.
        #
        # Notice, here we only disable bucketing for the first iteration.
        # After the first iteration, it's OK to rebuild buckets,
        # because "bucket rebuild" bucketizes parameters based on its real execution order in backward graph.

        # Can remove this branching once #73732 is landed.
        if static_graph is True or self.find_unused_parameters is False:
            bucket_size_limits = [sys.maxsize]
        else:
            bucket_size_limits = [dist._DEFAULT_FIRST_BUCKET_BYTES, self.bucket_bytes_cap]
        bucket_indices, per_bucket_size_limits = dist._compute_bucket_assignment_by_size(
            parameters,
            bucket_size_limits,
            expect_sparse_gradient,
        )

        # Note: reverse list of buckets because we want to approximate the
        # order in which their gradients are produced, and assume they
        # are used in the forward pass in the order they are defined.
        self.reducer = dist.Reducer(
            parameters,
            list(reversed(bucket_indices)),
            list(reversed(per_bucket_size_limits)),
            self.process_group,
            expect_sparse_gradient,
            # The bucket size limit is specified in the constructor.
            # Additionally, we allow for a single small bucket for parameters
            # that are defined first, such that their gradients don't spill into
            # a much larger bucket, adding unnecessary latency after gradient
            # computation finishes. Experiments showed 1MB is a reasonable value.
            self.bucket_bytes_cap,
            self.find_unused_parameters,
            self.gradient_as_bucket_view,
            param_to_name_mapping,
            # User can set dist._DEFAULT_FIRST_BUCKET_BYTES to tune DDP first
            # bucket.
            dist._DEFAULT_FIRST_BUCKET_BYTES
        )

        self.logger = dist.Logger(self.reducer)
        # Set as a weak reference to avoid reference cycle between
        # logger and reducer.
        self.reducer.set_logger(self.logger)

        has_sync_bn = False
        for submodule in self.module.modules():
            if isinstance(submodule, torch.nn.SyncBatchNorm):
                has_sync_bn = True
                break

        # Set logging data that can be got during construction time.
        self.logger.set_construction_data_and_log(
            self.module.__class__.__name__,
            [] if self.device_ids is None else self.device_ids,
            -1 if self.output_device is None else self.output_device,
            self.broadcast_buffers,
            has_sync_bn,
            static_graph,
        )

        # passing a handle to torch.nn.SyncBatchNorm layer
        self._passing_sync_batchnorm_handle(self.module)

    def __getstate__(self):
        self._check_default_group()
        attrs = copy.copy(self.__dict__)
        del attrs["process_group"]
        del attrs["reducer"]
        del attrs["logger"]
        if self._use_replicated_tensor_module:
            del attrs["_replicated_tensor_module"]
        return attrs

    def __setstate__(self, state):
        # If serializable, then the process group should be the default one
        self.process_group = _get_default_group()
        super(DistributedDataParallel, self).__setstate__(state)
        self._build_replicated_tensor_module()
        self.__dict__.setdefault("require_forward_param_sync", True)
        self.__dict__.setdefault("require_backward_grad_sync", True)
        parameters, expect_sparse_gradient = self._build_params_for_reducer()
        # In debug mode, build a mapping of parameter index -> parameter.
        param_to_name_mapping = self._build_debug_param_to_name_mapping(parameters)
        # Builds reducer.
        self._ddp_init_helper(
            parameters, expect_sparse_gradient, param_to_name_mapping, self.static_graph
        )
        if self.static_graph:
            self.reducer._set_static_graph()
            assert self.logger is not None
            self.logger._set_static_graph()

    def _build_params_for_reducer(self):
        # Build tuple of (module, parameter) for all parameters that require grads.
        modules_and_parameters = [
            (module, parameter)
            for module_name, module in self.module.named_modules()
            for parameter in [
                param
                # Note that we access module.named_parameters instead of
                # parameters(module). parameters(module) is only needed in the
                # single-process multi device case, where it accesses replicated
                # parameters through _former_parameters.
                for param_name, param in module.named_parameters(recurse=False)
                if param.requires_grad
                and f"{module_name}.{param_name}" not in self.parameters_to_ignore
            ]
        ]

        # Deduplicate any parameters that might be shared across child modules.
        memo = set()
        modules_and_parameters = [
            # "p not in memo" is the deduplication check.
            # "not memo.add(p)" is always True, and it's only there to cause "add(p)" if needed.
<<<<<<< HEAD
            (m, p) for m, p in modules_and_parameters
            if p not in memo and not memo.add(p)
=======
            (m, p)
            for m, p in modules_and_parameters
            if p not in memo and not memo.add(p)  # type: ignore[func-returns-value]
>>>>>>> aaba0bd3
        ]

        # Build list of parameters.
        parameters = list(parameter for _, parameter in modules_and_parameters)

        # Checks if a module will produce a sparse gradient.
        def produces_sparse_gradient(module):
            if isinstance(module, torch.nn.Embedding) or isinstance(
                module, torch.nn.EmbeddingBag
            ):
                return module.sparse
            return False

        # Build list of booleans indicating whether or not to expect sparse
        # gradients for the corresponding parameters.
        expect_sparse_gradient = list(produces_sparse_gradient(module) for module, _ in modules_and_parameters)

        self._assign_modules_buffers()

        return parameters, expect_sparse_gradient

    def _assign_modules_buffers(self):
        """
        Assigns module buffers to self.modules_buffers which are then used to
        broadcast across ranks when broadcast_buffers=True. Note that this
        must be called every time buffers need to be synced because buffers can
        be reassigned by user module,
        see https://github.com/pytorch/pytorch/issues/63916.
        """
        # Collect buffers for modules, filtering out buffers that should be ignored.
        named_module_buffers = [
            (buffer, buffer_name)
            for buffer_name, buffer in self.module.named_buffers()
            if buffer_name not in self.parameters_to_ignore
        ]
        self.modules_buffers = [
            buffer
            for (buffer, buffer_name) in named_module_buffers
        ]
        # Dict[str, tensor] representing module buffers not ignored by DDP.
        self.named_module_buffers = {
            buffer_name: buffer for (buffer, buffer_name) in named_module_buffers
        }

    def _build_debug_param_to_name_mapping(self, parameters):
        if dist.get_debug_level() == dist.DebugLevel.OFF:
            return {}

        param_to_param_index = {parameters[i]: i for i in range(len(parameters))}
        param_set = set(parameters)
        param_index_to_param_fqn = {}
        for module_name, module in self.module.named_modules():
            for param_name, param in module.named_parameters(recurse=False):
                fqn = f"{module_name}.{param_name}"
                # Bypass ignored parameters since those are not reduced by DDP
                # to begin with.
                if fqn not in self.parameters_to_ignore and param.requires_grad:
                    if param not in param_set:
                        self._log_and_throw(
                            ValueError,
                            f"Param with name {fqn} found in module parameters, but not DDP parameters."
                            " This indicates a bug in DDP, please report an issue to PyTorch.",
                        )
                    param_index = param_to_param_index[param]
                    param_index_to_param_fqn[param_index] = fqn

        # Ensure we covered all parameters
        if len(param_set) != len(param_index_to_param_fqn):
            self._log_and_throw(
                ValueError,
                (
                    "Expected param to name mapping to cover all parameters, but"
                    f" got conflicting lengths: {len(param_set)} vs "
                    f"{len(param_index_to_param_fqn)}. This indicates a bug in DDP"
                    ", please report an issue to PyTorch."
                ),
            )

        return param_index_to_param_fqn

    def _get_parameters(self, m, recurse=True):
        """
        Returns a generator of module parameters
        """

        def model_parameters(m):
            ps = (
                m._former_parameters.values()
                if hasattr(m, "_former_parameters")
                else m.parameters(recurse=False)
            )
            for p in ps:
                yield p

        for m in m.modules() if recurse else [m]:
            for p in model_parameters(m):
                yield p

    def _check_default_group(self):
        pickle_not_supported = False
        try:
            if self.process_group != _get_default_group():
                pickle_not_supported = True
        except RuntimeError:
            pickle_not_supported = True

        if pickle_not_supported:
            self._log_and_throw(
                RuntimeError,
                "DDP Pickling/Unpickling are only supported "
                "when using DDP with the default process "
                "group. That is, when you have called "
                "init_process_group and have not passed "
                "process_group argument to DDP constructor",
            )

    @contextmanager
    def no_sync(self):
        r"""
        A context manager to disable gradient synchronizations across DDP
        processes. Within this context, gradients will be accumulated on module
        variables, which will later be synchronized in the first
        forward-backward pass exiting the context.

        Example::

            >>> # xdoctest: +SKIP("undefined variables")
            >>> ddp = torch.nn.parallel.DistributedDataParallel(model, pg)
            >>> with ddp.no_sync():
            >>>   for input in inputs:
            >>>     ddp(input).backward()  # no synchronization, accumulate grads
            >>> ddp(another_input).backward()  # synchronize grads
        """
        old_require_backward_grad_sync = self.require_backward_grad_sync
        self.require_backward_grad_sync = False
        try:
            yield
        finally:
            self.require_backward_grad_sync = old_require_backward_grad_sync

    @classmethod
    def _get_active_ddp_module(cls):
        """
        TorchDynamo needs to know whether DDP is currently active, and access the DDP module in order to cooperatively optimize it.
        """
        return cls._active_ddp_module

    # note, this ctxmgr function is marked 'skip' in torchdynamo, so dynamo only kicks in
    # for the 'module_to_run' underneath
    # see torchdynamo/eval_frame.py TorchPatcher.patch for more details
    @contextmanager
    def _inside_ddp_forward(self):
        DistributedDataParallel._active_ddp_module = self
        try:
            yield
        except Exception:
            raise
        finally:
            DistributedDataParallel._active_ddp_module = None

    def _run_ddp_forward(self, *inputs, **kwargs):
        module_to_run = self._replicated_tensor_module if self._use_replicated_tensor_module else self.module

        if self.device_ids:
            inputs, kwargs = _to_kwargs(
                inputs,
                kwargs,
                self.device_ids[0],
                self.use_side_stream_for_tensor_copies
            )
            with self._inside_ddp_forward():
                return module_to_run(*inputs[0], **kwargs[0])  # type: ignore[index]
        else:
            with self._inside_ddp_forward():
                return module_to_run(*inputs, **kwargs)

    def forward(self, *inputs, **kwargs):
        with torch.autograd.profiler.record_function("DistributedDataParallel.forward"):
            if torch.is_grad_enabled() and self.require_backward_grad_sync:
                assert self.logger is not None
                self.logger.set_runtime_stats_and_log()
                self.num_iterations += 1
                self.reducer.prepare_for_forward()

            # Notify the join context that this process has not joined, if
            # needed
            work = Join.notify_join_context(self)
            if work:
                self.reducer._set_forward_pass_work_handle(
                    work, self._divide_by_initial_world_size  # type: ignore[arg-type]
                )

            # Calling _rebuild_buckets before forward compuation,
            # It may allocate new buckets before deallocating old buckets
            # inside _rebuild_buckets. To save peak memory usage,
            # call _rebuild_buckets before the peak memory usage increases
            # during forward computation.
            # This should be called only once during whole training period.
            if torch.is_grad_enabled() and self.reducer._rebuild_buckets():
                logger.info("Reducer buckets have been rebuilt in this iteration.")
                self._has_rebuilt_buckets = True

            # sync params according to location (before/after forward) user
            # specified as part of hook, if hook was specified.
            buffer_hook_registered = hasattr(self, 'buffer_hook')
            if self._check_sync_bufs_pre_fwd():
                self._sync_buffers()

            if self._join_config.enable:
                # Notify joined ranks whether they should sync in backwards pass or not.
                self._check_global_requires_backward_grad_sync(is_joined_rank=False)

            output = self._run_ddp_forward(*inputs, **kwargs)

            # sync params according to location (before/after forward) user
            # specified as part of hook, if hook was specified.
            if self._check_sync_bufs_post_fwd():
                self._sync_buffers()

            if torch.is_grad_enabled() and self.require_backward_grad_sync:
                self.require_forward_param_sync = True
                # We'll return the output object verbatim since it is a freeform
                # object. We need to find any tensors in this object, though,
                # because we need to figure out which parameters were used during
                # this forward pass, to ensure we short circuit reduction for any
                # unused parameters. Only if `find_unused_parameters` is set.
                if self.find_unused_parameters and not self.static_graph:
                    # Do not need to populate this for static graph.
                    self.reducer.prepare_for_backward(list(_find_tensors(output)))
                else:
                    self.reducer.prepare_for_backward([])
            else:
                self.require_forward_param_sync = False

        # TODO: DDPSink is currently enabled for unused parameter detection and
        # static graph training for first iteration.
        if (self.find_unused_parameters and not self.static_graph) or (
            self.static_graph and self.num_iterations == 1
        ):
            state_dict = {
                'static_graph': self.static_graph,
                'num_iterations': self.num_iterations,
            }

            output_tensor_list, treespec, output_is_rref = _tree_flatten_with_rref(
                output
            )
            output_placeholders = [None for _ in range(len(output_tensor_list))]
            # Do not touch tensors that have no grad_fn, which can cause issues
            # such as https://github.com/pytorch/pytorch/issues/60733
            for i, output in enumerate(output_tensor_list):
                if torch.is_tensor(output) and output.grad_fn is None:
                    output_placeholders[i] = output

            # When find_unused_parameters=True, makes tensors which require grad
            # run through the DDPSink backward pass. When not all outputs are
            # used in loss, this makes those corresponding tensors receive
            # undefined gradient which the reducer then handles to ensure
            # param.grad field is not touched and we don't error out.
            passthrough_tensor_list = _DDPSink.apply(
                self.reducer,
                state_dict,
                *output_tensor_list,
            )
            for i in range(len(output_placeholders)):
                if output_placeholders[i] is None:
                    output_placeholders[i] = passthrough_tensor_list[i]

            # Reconstruct output data structure.
            output = _tree_unflatten_with_rref(
                output_placeholders, treespec, output_is_rref
            )
        return output

    def scatter(self, inputs, kwargs, device_ids):
        return scatter_kwargs(inputs, kwargs, device_ids, dim=self.dim)

    def to_kwargs(self, inputs, kwargs, device_id):
        # Kept for BC
        return _to_kwargs(
            inputs, kwargs, device_id, self.use_side_stream_for_tensor_copies
        )

    def gather(self, outputs, output_device):
        return gather(outputs, output_device, dim=self.dim)

    def train(self, mode=True):
        super(DistributedDataParallel, self).train(mode)
        if self._use_replicated_tensor_module:
            self._replicated_tensor_module.train(mode)  # type: ignore[union-attr]
        return self

    # When running in join mode, schedules an allreduce to notify joined ranks
    # of whether backwards pass synchronization will run this iteraton or not.
    def _check_global_requires_backward_grad_sync(self, is_joined_rank):
        if not is_joined_rank and self.require_backward_grad_sync:
            requires_sync_tensor = torch.ones(1, device=self.device)
        else:
            requires_sync_tensor = torch.zeros(1, device=self.device)

        work = dist.all_reduce(
            requires_sync_tensor, group=self.process_group, async_op=True
        )
        return work

    # When running in join mode, checks and performs sync of module buffers if
    # the models have buffers that should be synchronized in the forward pass.
    def _check_and_sync_module_buffers(self):
        if self._check_sync_bufs_pre_fwd():
            authoritative_rank = self._find_common_rank(self._distributed_rank, False)
            self._sync_module_buffers(authoritative_rank)

    # When running in join model, agrees upon a common rank and broadcast model
    # parameters to all other ranks.
    def _sync_final_model(self, is_last_joiner):
        # Agree upon the process that will be the authoritative model copy.
        # The current rank is a candidate for being the authoritative copy if
        # is_last_joiner=True. We break ties via picking the larger rank.
        self._authoritative_rank = self._find_common_rank(
            self._distributed_rank, is_last_joiner
        )
        _sync_module_states(
            module=self.module,
            process_group=self.process_group,
            broadcast_bucket_size=self.broadcast_bucket_size,
            src=self._authoritative_rank,
            params_and_buffers_to_ignore=self.parameters_to_ignore
        )

    # Schedule comm ops to match those scheduled in the reducer's backward
    # pass.
    def _match_all_reduce_for_bwd_pass(self):
        comm_work = []
        # Schedule comm in the same order as Reducer schedules them, i.e.
        # the order of the buckets. Retrieving the bucket order from the reducer
        # ensures that we keep the same order in join mode, such as when bucket
        # order is rebuilt dynamically.

        # Returns grad_buckets in order, but real tensors are substituted with
        # zero tensors of the same shape.
        grad_buckets = self.reducer._get_zeros_like_grad_buckets()
        for grad_bucket in grad_buckets:
            # Joined processes contribute zero gradient. In the case that
            # divide_by_initial_world_size=True, we divide grads by the static
            # world size, if not, the dividing factor is reduced by the number
            # of joined processes.
            work = self.reducer._run_comm_hook(grad_bucket)
            comm_work.append(work)
        for work in comm_work:
            work.wait()

    # Allreduces the used parameter mapping across ranks.
    def _match_unused_params_allreduce(self):
        locally_used_param_map = self.reducer._get_local_used_map()
        self.process_group.allreduce(locally_used_param_map)

    def join(
        self,
        divide_by_initial_world_size: bool = True,
        enable: bool = True,
        throw_on_early_termination: bool = False,
    ):
        r"""
        A context manager to be used in conjunction with an instance of
        :class:`torch.nn.parallel.DistributedDataParallel` to be
        able to train with uneven inputs across participating processes.

        This context manager will keep track of already-joined DDP processes,
        and "shadow" the forward and backward passes by inserting collective
        communication operations to match with the ones created by non-joined
        DDP processes. This will ensure each collective call has a corresponding
        call by already-joined DDP processes, preventing hangs or errors that
        would otherwise happen when training with uneven inputs across
        processes. Alternatively, if the flag ``throw_on_early_termination`` is
        specified to be ``True``, all trainers will throw an error once one rank
        runs out of inputs, allowing these errors to be caught and handled
        according to application logic.

        Once all DDP processes have joined, the context manager will broadcast
        the model corresponding to the last joined process to all processes to
        ensure the model is the same across all processes
        (which is guaranteed by DDP).

        To use this to enable training with uneven inputs across processes,
        simply wrap this context manager around your training loop. No further
        modifications to the model or data loading is required.

        .. warning::
            If the model or training loop this context manager is wrapped around
            has additional distributed collective operations, such as
            ``SyncBatchNorm`` in the model's forward pass, then the flag
            ``throw_on_early_termination`` must be enabled. This is because this
            context manager is not aware of non-DDP collective communication.
            This flag will cause all ranks to throw when any one rank
            exhausts inputs, allowing these errors to be caught and recovered
            from across all ranks.

        Args:
            divide_by_initial_world_size (bool): If ``True``, will divide
                gradients by the initial ``world_size`` DDP training was launched
                with. If ``False``, will compute the effective world size
                (number of ranks that have not depleted their inputs yet) and
                divide gradients by that during allreduce. Set
                ``divide_by_initial_world_size=True`` to ensure every input
                sample including the uneven inputs have equal weight in terms of
                how much they contribute to the global gradient. This is
                achieved by always dividing the gradient by the initial
                ``world_size`` even when we encounter uneven inputs. If you set
                this to ``False``, we divide the gradient by the remaining
                number of nodes. This ensures parity with training on a smaller
                ``world_size`` although it also means the uneven inputs would
                contribute more towards the global gradient. Typically, you
                would want to set this to ``True`` for cases where the last few
                inputs of your training job are uneven. In extreme cases, where
                there is a large discrepancy in the number of inputs, setting
                this to ``False`` might provide better results.
            enable (bool): Whether to enable uneven input detection or not. Pass
                in ``enable=False`` to disable in cases where you know that
                inputs are even across participating processes. Default is
                ``True``.
            throw_on_early_termination (bool): Whether to throw an error
                or continue training when at least one rank has exhausted
                inputs. If ``True``, will throw upon the first rank reaching end
                of data. If ``False``, will continue training with a smaller
                effective world size until all ranks are joined. Note that if
                this flag is specified, then the flag
                ``divide_by_initial_world_size`` would be ignored. Default
                is ``False``.


        Example::

            >>> import torch
            >>> import torch.distributed as dist
            >>> import os
            >>> import torch.multiprocessing as mp
            >>> import torch.nn as nn
            >>> # On each spawned worker
            >>> def worker(rank):
            >>>     dist.init_process_group("nccl", rank=rank, world_size=2)
            >>>     torch.cuda.set_device(rank)
            >>>     model = nn.Linear(1, 1, bias=False).to(rank)
            >>>     model = torch.nn.parallel.DistributedDataParallel(
            >>>         model, device_ids=[rank], output_device=rank
            >>>     )
            >>>     # Rank 1 gets one more input than rank 0.
            >>>     inputs = [torch.tensor([1]).float() for _ in range(10 + rank)]
            >>>     with model.join():
            >>>         for _ in range(5):
            >>>             for inp in inputs:
            >>>                 loss = model(inp).sum()
            >>>                 loss.backward()
            >>>     # Without the join() API, the below synchronization will hang
            >>>     # blocking for rank 1's allreduce to complete.
            >>>     torch.cuda.synchronize(device=rank)
        """
        return Join(
            [self],
            enable,
            throw_on_early_termination,
            divide_by_initial_world_size=divide_by_initial_world_size,
        )

    def join_hook(
        self,
        **kwargs,
    ):
        r"""
        Returns the DDP join hook, which enables training on uneven inputs by
        shadowing the collective communications in the forward and backward
        passes.

        Arguments:
            kwargs (dict): a :class:`dict` containing any keyword arguments
                to modify the behavior of the join hook at run time; all
                :class:`Joinable` instances sharing the same join context
                manager are forwarded the same value for ``kwargs``.

        The hook supports the following keyword arguments:
            divide_by_initial_world_size (bool, optional):
                If ``True``, then gradients are divided by the initial world
                size that DDP was launched with.
                If ``False``, then gradients are divided by the effective world
                size (i.e. the number of non-joined processes), meaning that
                the uneven inputs contribute more toward the global gradient.
                Typically, this should be set to ``True`` if the degree of
                unevenness is small but can be set to ``False`` in extreme
                cases for possibly better results.
                Default is ``True``.
        """
        divide_by_initial_world_size = kwargs.get("divide_by_initial_world_size", True)
        return _DDPJoinHook(
            self, divide_by_initial_world_size=divide_by_initial_world_size
        )

    @property
    def join_device(self):
        return self.device

    @property
    def join_process_group(self):
        return self.process_group

    def _register_buffer_comm_hook(
        self,
        state,
<<<<<<< HEAD
        hook: callable,
        comm_hook_location=_BufferCommHookLocation.POST_FORWARD
=======
        hook: Callable,
        comm_hook_location=_BufferCommHookLocation.POST_FORWARD,
>>>>>>> aaba0bd3
    ):
        r"""
            Allows custom registration of hooks that define how buffer are
            synchronized across ranks. The hook takes in an optional state
            and is passed in a Dict[str, Tensor] corresponding to buffer names
            and the buffers, and can run arbitrary reductions on buffers as
            opposed to DDP's default broadcast from rank 0. This is useful for
            example if a counter needs to be summed or averaged across ranks
            every iteration.

            Args:
                state (Any): Optional state that is passed to the hook.
                hook (Callable): Callable with the following signature:
                                ``hook(state: object, buffers: Dict[str, torch.Tensor])
                                -> Optional[List[torch.futures.Future[torch.Tensor]]]``
                comm_hook_location (_BufferCommHookLocation): Enum value indicating
                                where to run the hook.
                                _BufferCommHookLocation.PRE_FORWARD means that the
                                hook will run _before_ the forward pass, and
                                _BufferCommHookLocation.POST_FORWARD means that the
                                hook will run _after_ the forward pass.

                hook (Callable): Callable with the following signature:
                             ``hook(state: object, bucket: dist.GradBucket) -> torch.futures.Future[torch.Tensor]``:

                NOTE: To maximize performance, users can return a
                    List[torch.futures.Future] from their hook, and DDP will
                    install and await these hooks appropriately at the end of
                    the backward pass. This will ensure all buffers are
                    synchronized by the end of the backward pass. If this
                    setting is used, it is recommended to pass
                    comm_hook_location=_BufferCommHookLocation.POST_FORWARD,
                    which will trigger the hook after the forward pass.
                    If _BufferCommHookLocation.PRE_FORWARD is used, users must
                    ensure appropriate synchronization when manipulating GPU
                    buffers in the forward pass.
            """
        assert callable(hook)
        self.buffer_hook = _BufferCommHook(
            buffer_comm_hook=hook,
            buffer_comm_hook_state=state,
            buffer_comm_hook_location=comm_hook_location
        )

    def register_comm_hook(self, state: object, hook: Callable):
        r"""
        Registers a communication hook which is an enhancement that provides a
        flexible hook to users where they can specify how DDP aggregates gradients
        across multiple workers.

        This hook would be very useful for researchers to try out new ideas. For
        example, this hook can be used to implement several algorithms like GossipGrad
        and gradient compression which involve different communication strategies for
        parameter syncs while running Distributed DataParallel training.

        Args:
            state (object): Passed to the hook to maintain any state information during the training process.
                            Examples include error feedback in gradient compression,
                            peers to communicate with next in GossipGrad, etc.

                            It is locally stored by each worker
                            and shared by all the gradient tensors on the worker.
            hook (Callable): Callable with the following signature:
                             ``hook(state: object, bucket: dist.GradBucket) -> torch.futures.Future[torch.Tensor]``:

                             This function is called once the bucket is ready. The
                             hook can perform whatever processing is needed and return
                             a Future indicating completion of any async work (ex: allreduce).
                             If the hook doesn't perform any communication, it still
                             must return a completed Future. The Future should hold the
                             new value of grad bucket's tensors. Once a bucket is ready,
                             c10d reducer would call this hook and use the tensors returned
                             by the Future and copy grads to individual parameters.
                             Note that the future's return type must be a single tensor.

                             We also provide an API called ``get_future`` to retrieve a
                             Future associated with the completion of ``c10d.ProcessGroup.Work``.
                             ``get_future`` is currently supported for NCCL and also supported for most
                             operations on GLOO and MPI, except for peer to peer operations (send/recv).

        .. warning ::
            Grad bucket's tensors will not be predivided by world_size. User is responsible
            to divide by the world_size in case of operations like allreduce.

        .. warning ::
            DDP communication hook can only be registered once and should be registered
            before calling backward.

        .. warning ::
            The Future object that hook returns should contain a single tensor
            that has the same shape with the tensors inside grad bucket.

        .. warning ::
            ``get_future`` API supports NCCL, and partially GLOO and MPI backends (no support
            for peer-to-peer operations like send/recv) and will return a ``torch.futures.Future``.

        Example::
            Below is an example of a noop hook that returns the same tensor.

            >>> def noop(state: object, bucket: dist.GradBucket) -> torch.futures.Future[torch.Tensor]:
            >>>     fut = torch.futures.Future()
            >>>     fut.set_result(bucket.buffer())
            >>>     return fut

            >>> # xdoctest: +SKIP('undefined name')
            >>> ddp.register_comm_hook(state=None, hook=noop)

        Example::
            Below is an example of a Parallel SGD algorithm where gradients are encoded before
            allreduce, and then decoded after allreduce.

            >>> def encode_and_decode(state: object, bucket: dist.GradBucket) -> torch.futures.Future[torch.Tensor]:
            >>>     encoded_tensor = encode(bucket.buffer()) # encode gradients
            >>>     fut = torch.distributed.all_reduce(encoded_tensor).get_future()
            >>>     # Define the then callback to decode.
            >>>     def decode(fut):
            >>>         decoded_tensor = decode(fut.value()[0]) # decode gradients
            >>>         return decoded_tensor
            >>>     return fut.then(decode)

            >>> # xdoctest: +SKIP('undefined name')
            >>> ddp.register_comm_hook(state=None, hook=encode_and_decode)
        """
        self._check_comm_hook(hook)
        assert self.logger is not None
        self.logger._set_comm_hook_name(hook.__qualname__)
        dist._register_comm_hook(self.reducer, state, hook)

    def _register_builtin_comm_hook(self, comm_hook_type):
        r"""
        Registers a built-in communication hook that specifies how DDP
        aggregates gradients across multiple workers.
        The built-in hooks aim to provide efficient C++ implementations for certain hooks,
        which might not be as efficient if implemented in Python using a Python communication hook.

        Args:
            comm_hook_type (dist.BuiltinCommHookType): type of communication hook, such as ALLREDUCE, FP16_COMPRESS, etc.

        .. warning ::
            DDP communication hook can only be registered once and should be registered
            before calling backward.

        Example::
            Below is an example of a FP16 compression where gradients are
            compressed into 16-bit floating-point numbers before allreduce, and
            then decompressed after allreduce.

            >>> # xdoctest: +SKIP('undefined name')
            >>> ddp._register_builtin_comm_hook(dist.BuiltinCommHookType.FP16_COMPRESS)

        """
        assert self.logger is not None
        self.logger._set_comm_hook_name(str(comm_hook_type))
        dist._register_builtin_comm_hook(self.reducer, comm_hook_type)

    def _register_fused_optim(self, optim: Type, *args, optim_params=None, **kwargs):
        r"""
        Registers an optimizer with DDP such that the optimization for a
        parameter will run immediately when that parameter's gradient is
        finished with reduction, instead of waiting for all parameters'
        gradients to finish reduction. This can result in a training speedup
        depending on your workload since the optimizer can run while gradient
        reduction for other parameters are still ongoing. In addition, this has
        the potential to reduce peak memory consumption during training, as it
        only needs to load the per-parameter optimizer states of a single
        parameter at a time, instead of loading all per-parameter optimizer
        states at once.

        Args:
            optim_cls (Type): a ``torch.optim.Optimizer`` class to be registered
            as a fused optimizer.
            *args (Sequence[Any]): Arguments to forward to `optim_cls`.
            optim_params (Optional[Iterable[torch.Tensor]]): Set of parameters
            to optimize, similar to `params` argument of traditional `torch.optim`
            Optimizers. If this is omitted, all DDP model parameters will be
            optimized.
            **kwargs: (Dict[str, Any]): Keyword arguments to forward to `optim_cls`.

    .. warning ::
        _register_fused_optim should only be called once on a DDP instance,
        and registering multiple fused optimizers for the same DDP model
        is not currently supported. Please ping
        https://github.com/pytorch/pytorch/issues/71595 if this is necessary
        for your use case.

    .. warning ::
        _register_fused_optim and register_comm_hook currently do not
        compose together, meaning that custom DDP communication hooks are
        not supported with overlapped optimizers. Please ping
        https://github.com/pytorch/pytorch/issues/71595 if this is necessary
        for your use case.

    .. warning ::
        Gradient accumulation and DDP `no_sync` are currently not supported
        with overlapped optimizer. Please ping
        https://github.com/pytorch/pytorch/issues/71595 if this is necessary
        for your use case.

    Example::

        >>> # xdoctest: +SKIP("No rendezvous handler")
        >>> torch.distributed.init_process_group(backend='nccl', world_size=4, init_method='...')
        >>> net = torch.nn.parallel.DistributedDataParallel(model, pg)
        >>> lr = 1e-2
        >>> betas = (0.9, 0.99)
        >>> eps = 1e-6
        >>> net._register_fused_optim(torch.optim.Adam, lr, betas=betas, eps=eps)
        >>> # Example with subset of parameters
        >>> params_to_opt = [list(net.parameters())[0]]
        >>> net._register_fused_optim(
        ...   torch.optim.Adam, lr, optim_params=params_to_opt,  betas=betas, eps=eps
        ... )
        """
        # Note: importing in function, otherwise this will cause a circular
        # import as optimizer_overlap module needs to import DistributedDataParallel.
        from torch.distributed.algorithms._optimizer_overlap import _as_overlapped_optim

        overlapped_optim = _as_overlapped_optim(optim, optim_params, *args, **kwargs)
        try:
            overlapped_optim.register_ddp(self)
        except NotImplementedError:
            raise RuntimeError(
                f"{optim} does not support overlapped DDP. Please file an issue to PyTorch or the respective owner of {optim}."
            )

    def _distributed_broadcast_coalesced(
        self, tensors, buffer_size, authoritative_rank=0
    ):
        dist._broadcast_coalesced(
            self.process_group, tensors, buffer_size, authoritative_rank
        )

    def _check_sync_bufs_post_fwd(self):
        return (
            self.will_sync_module_buffers() and
            hasattr(self, 'buffer_hook') and
            self.buffer_hook.buffer_comm_hook_location ==
            _BufferCommHookLocation.POST_FORWARD
        )

    def _check_sync_bufs_pre_fwd(self):
        return self.will_sync_module_buffers() and (
            not hasattr(self, 'buffer_hook') or
            self.buffer_hook.buffer_comm_hook_location
            == _BufferCommHookLocation.PRE_FORWARD
        )

    def will_sync_module_buffers(self):
        return (
            self.require_forward_param_sync
            and self.broadcast_buffers
            and len(self.modules_buffers) > 0
        )

    def _find_common_rank(self, input_rank, rank_cond):
        # -1 indicates that this rank is not under consideration to be the
        # common_rank
        rank_to_use = torch.tensor(
            [input_rank if rank_cond else -1],
            device=self.device,
        )
        dist.all_reduce(rank_to_use, op=ReduceOp.MAX, group=self.process_group)
        if rank_to_use.item() == -1:
            self._log_and_throw(
                ValueError,
                "BUG! Expected rank_cond to be true for at least one process."
                " This indicates a bug in PyTorch, please report an issue.",
            )
        return rank_to_use.item()

    def _sync_buffers(self):
        with torch.no_grad():
            # module buffer sync
            # Synchronize buffers across processes.
            # If we are running DDP with the join manager, we have to agree
            # upon a rank to sync module buffers from, since rank 0 may
            # already have been joined and have stale module buffers.
            if self._join_config.enable:
                authoritative_rank = self._find_common_rank(
                    self._distributed_rank, True
                )
            else:
                # The process with rank 0 is considered the authoritative copy.
                authoritative_rank = 0
            # Update self.modules_buffers incase any buffers were
            # reassigned.
            self._assign_modules_buffers()
            self._sync_module_buffers(authoritative_rank)

    def _sync_module_buffers(self, authoritative_rank):
        if not hasattr(self, 'buffer_hook'):
            self._default_broadcast_coalesced(authoritative_rank=authoritative_rank)
        else:
            hook = self.buffer_hook.buffer_comm_hook
            state = self.buffer_hook.buffer_comm_hook_state
            futs = hook(state, self.named_module_buffers)
            if futs is not None:
                self.reducer._install_post_backward_futures(futs)

    def _default_broadcast_coalesced(
        self, bufs=None, bucket_size=None, authoritative_rank=0
    ):
        """
        Broadcasts buffers from rank 0 to rest of workers. If bufs, bucket_size
        are None, default values self.modules_buffers and
        self.broadcast_bucket_size are used instead.
        """
        if bufs is None:
            bufs = self.modules_buffers
        if bucket_size is None:
            bucket_size = self.broadcast_bucket_size

        self._distributed_broadcast_coalesced(
            bufs,
            bucket_size,
            authoritative_rank
        )

    def _passing_sync_batchnorm_handle(self, module):
        for layer in module.modules():
            if isinstance(layer, torch.nn.modules.SyncBatchNorm):
                if self.device_type == "cpu":
                    self._log_and_throw(
                        ValueError, "SyncBatchNorm layers only work with GPU modules"
                    )

    def _check_comm_hook(self, hook):
        if not callable(hook):
            self._log_and_throw(TypeError, "Communication hook must be callable.")

        sig = inspect.signature(hook)
        if (
            sig.parameters["bucket"].annotation != inspect._empty
            and sig.parameters["bucket"].annotation != dist.GradBucket
        ):
            self._log_and_throw(
                ValueError,
                "Communication hook: bucket annotation should be dist.GradBucket.",
            )

        if (
            sig.return_annotation != inspect._empty
            and sig.return_annotation != torch.futures.Future[torch.Tensor]
        ):
            self._log_and_throw(
                ValueError,
                "Communication hook: return annotation should be torch.futures.Future[torch.Tensor].",
            )

        if (
            hook.__name__ in ["bf16_compress_hook", "bf16_compress_wrapper_hook"]
            and
            (
                (torch.version.cuda is None and torch.version.hip is None)
                or (torch.version.cuda is not None and int(torch.version.cuda.split('.')[0]) < 11)
                or not dist.is_available()
                or not dist.is_nccl_available()
                or torch.cuda.nccl.version() < (2, 10)
            )
        ):
            self._log_and_throw(TypeError, "BF16 all reduce communication hook required CUDA 11+ and NCCL 2.10+.")

    @property
    def _distributed_rank(self):
        return dist.get_rank(self.process_group)

    @staticmethod
    def _set_params_and_buffers_to_ignore_for_model(
        module, params_and_buffers_to_ignore
    ):
        """
        Sets parameters and buffers to be ignored by DDP. Expected format for
        parameters is the fully qualified name: {module_name}.{param_name}, and
        similarly, {module_name}.{buffer_name} for buffers. For example:
        params_to_ignore = []
        # NB: model here is vanilla PyTorch module, not yet wrapped with DDP.
        for module_name, module in model.named_modules():
            for param_name, param in module.named_parameters(recurse=False):
                if should_ignore(param):
                    # Create expected format
                    fqn = f"{module_name}.{param_name}"
                    params_to_ignore.append(fqn)
        torch.nn.parallel.DistributedDataParallel._set_params_and_buffers_to_ignore_for_model(
            model,
            params_to_ignore
        )
        """
        # This is a workaround to set parameters and buffers DDP should ignore
        # during synchronization. It will be removed when the API is finalized
        # as part of addressing https://github.com/pytorch/pytorch/issues/43690.
        module._ddp_params_and_buffers_to_ignore = params_and_buffers_to_ignore

    def _get_ddp_logging_data(self):
        r"""
        This interface can be called after DistributedDataParallel() is
        constructed. It returns a dictionary of logging data. It could help
        for debugging and analysis. The loggind data includes DistributedDataParallel
        constructor input parameters, some internal states of DistributedDataParallel
        and performance metrics. Simply print the dictorinary and see what
        these metrics are.
        This is a prototype interface and subject to change in the future.
        """
        assert self.logger is not None
        ddp_logging_data = self.logger._get_ddp_logging_data()
        return {**ddp_logging_data.strs_map, **ddp_logging_data.ints_map}

    def _set_ddp_runtime_logging_sample_rate(self, sample_rate):
        r"""
        This interface allows users to set sample_rate of collecting
        runtime stats. The runtime stats will be recorded for the
        first 10 iterations, after 10 iteratons runtime stats will be
        recorded once every "sample_rate" training iterations. In
        default, runtime stats are recorded for the first 10 iterations,
        after 10 iterations runtime stats are recorded once every
        "kDDPRuntimeLoggingSampleRate=100" training iterations.
        This is a prototype interface and subject to change in the future.
        """
        if sample_rate < 1:
            self._log_and_throw(
                ValueError,
                "DDP runtime logging sample rate should be equal or greater than 1",
            )
        self.reducer._set_ddp_runtime_logging_sample_rate(sample_rate)

    def _set_static_graph(self):
        """
        It is recommended to set static graph in the DDP constructor, which will
        call this private API internally.
        """
        # If self.static_graph has been set, no need to set it again
        if self.static_graph:
            warnings.warn(
                "You've set static_graph to be True, no need to set it again."
            )
            return
        self.static_graph = True
        self.reducer._set_static_graph()
        assert self.logger is not None
        self.logger._set_static_graph()
        if self.find_unused_parameters:
            warnings.warn(
                "You passed find_unused_parameters=true to DistributedDataParallel, "
                "`_set_static_graph` will detect unused parameters automatically, so "
                "you do not need to set find_unused_parameters=true, just be sure these "
                "unused parameters will not change during training loop while calling "
                "`_set_static_graph`."
            )<|MERGE_RESOLUTION|>--- conflicted
+++ resolved
@@ -39,9 +39,10 @@
 from ._replicated_tensor_ddp_utils import _ddp_with_replicated_tensor_enabled
 from .scatter_gather import gather, scatter_kwargs  # noqa: F401
 
-__all__ = ['DistributedDataParallel']
+__all__ = ["DistributedDataParallel"]
 
 logger = logging.getLogger(__name__)
+
 
 def _tree_flatten_with_rref(output):
     output_is_rref = RPC_AVAILABLE and isinstance(output, RRef)
@@ -142,11 +143,13 @@
     PRE_FORWARD = auto()
     POST_FORWARD = auto()
 
+
 @dataclass
 class _BufferCommHook:
     buffer_comm_hook: Callable
     buffer_comm_hook_state: Any
     buffer_comm_hook_location: _BufferCommHookLocation
+
 
 # Add a DDPSink to run various functions when backwards starts, such as
 # queueing call back of out-most backward/graph task,
@@ -161,9 +164,7 @@
         ctx.reducer = reducer
         ctx.state_dict = state_dict
         ret = tuple(
-            inp.clone()
-            if isinstance(inp, torch.Tensor)
-            else inp
+            inp.clone() if isinstance(inp, torch.Tensor) else inp
             for inp in inputs
         )
         return ret
@@ -173,8 +174,13 @@
         state_dict = ctx.state_dict
         # Enqueue delay allreduce for static graph training on the first
         # iteration.
-        if ctx.state_dict['static_graph'] and ctx.state_dict['num_iterations'] == 1:
-            Variable._execution_engine.queue_callback(ctx.reducer._delay_all_reduce)
+        if (
+            ctx.state_dict["static_graph"]
+            and ctx.state_dict["num_iterations"] == 1
+        ):
+            Variable._execution_engine.queue_callback(
+                ctx.reducer._delay_all_reduce
+            )
 
         return (None, None, *grad_outputs)
 
@@ -210,7 +216,9 @@
         ddp._check_and_sync_module_buffers()
 
         # Check if need to sync in the backward pass
-        work = ddp._check_global_requires_backward_grad_sync(is_joined_rank=True)
+        work = ddp._check_global_requires_backward_grad_sync(
+            is_joined_rank=True
+        )
         work.wait()
         should_sync_backwards = work.result()[0].item() != 0
         # Forward parameter sync is disabled in the next iteration if we
@@ -237,6 +245,7 @@
         processes.
         """
         self.ddp._sync_final_model(is_last_joiner)
+
 
 class DistributedDataParallel(Module, Joinable):
     r"""Implements distributed data parallelism that is based on
@@ -557,10 +566,13 @@
 
         if device_ids is not None and len(device_ids) > 1:
             self._log_and_throw(
-                ValueError, "device_ids can only be None or contain a single element."
-            )
-
-        self.is_multi_device_module = len({p.device for p in module.parameters()}) > 1
+                ValueError,
+                "device_ids can only be None or contain a single element.",
+            )
+
+        self.is_multi_device_module = (
+            len({p.device for p in module.parameters()}) > 1
+        )
         distinct_device_types = {p.device.type for p in module.parameters()}
         if len(distinct_device_types) != 1:
             self._log_and_throw(
@@ -620,7 +632,9 @@
         else:
             self.parameters_to_ignore = []
 
-        self._use_replicated_tensor_module = _ddp_with_replicated_tensor_enabled()
+        self._use_replicated_tensor_module = (
+            _ddp_with_replicated_tensor_enabled()
+        )
         self._build_replicated_tensor_module()
 
         if check_reduction:
@@ -663,10 +677,15 @@
             params_and_buffers_to_ignore=self.parameters_to_ignore,
         )
         # In debug mode, build a mapping of parameter index -> parameter.
-        param_to_name_mapping = self._build_debug_param_to_name_mapping(parameters)
+        param_to_name_mapping = self._build_debug_param_to_name_mapping(
+            parameters
+        )
         # Builds reducer.
         self._ddp_init_helper(
-            parameters, expect_sparse_gradient, param_to_name_mapping, static_graph
+            parameters,
+            expect_sparse_gradient,
+            param_to_name_mapping,
+            static_graph,
         )
         self._has_rebuilt_buckets = False
 
@@ -679,7 +698,10 @@
             # registering '_replicated_tensor_module' as a submodule by directly
             # adding to self.__dict__.
             from ._replicated_tensor_ddp_interop import _replicate_module
-            self.__dict__['_replicated_tensor_module'] = _replicate_module(self.module, self.process_group)
+
+            self.__dict__["_replicated_tensor_module"] = _replicate_module(
+                self.module, self.process_group
+            )
 
     def _log_and_throw(self, err_type, err_msg):
         if self.logger is not None:
@@ -687,8 +709,11 @@
         raise err_type(err_msg)
 
     def _ddp_init_helper(
-        self, parameters, expect_sparse_gradient, param_to_name_mapping,
-        static_graph
+        self,
+        parameters,
+        expect_sparse_gradient,
+        param_to_name_mapping,
+        static_graph,
     ):
         """
         Initialization helper function that does the following:
@@ -721,8 +746,14 @@
         if static_graph is True or self.find_unused_parameters is False:
             bucket_size_limits = [sys.maxsize]
         else:
-            bucket_size_limits = [dist._DEFAULT_FIRST_BUCKET_BYTES, self.bucket_bytes_cap]
-        bucket_indices, per_bucket_size_limits = dist._compute_bucket_assignment_by_size(
+            bucket_size_limits = [
+                dist._DEFAULT_FIRST_BUCKET_BYTES,
+                self.bucket_bytes_cap,
+            ]
+        (
+            bucket_indices,
+            per_bucket_size_limits,
+        ) = dist._compute_bucket_assignment_by_size(
             parameters,
             bucket_size_limits,
             expect_sparse_gradient,
@@ -748,7 +779,7 @@
             param_to_name_mapping,
             # User can set dist._DEFAULT_FIRST_BUCKET_BYTES to tune DDP first
             # bucket.
-            dist._DEFAULT_FIRST_BUCKET_BYTES
+            dist._DEFAULT_FIRST_BUCKET_BYTES,
         )
 
         self.logger = dist.Logger(self.reducer)
@@ -794,10 +825,15 @@
         self.__dict__.setdefault("require_backward_grad_sync", True)
         parameters, expect_sparse_gradient = self._build_params_for_reducer()
         # In debug mode, build a mapping of parameter index -> parameter.
-        param_to_name_mapping = self._build_debug_param_to_name_mapping(parameters)
+        param_to_name_mapping = self._build_debug_param_to_name_mapping(
+            parameters
+        )
         # Builds reducer.
         self._ddp_init_helper(
-            parameters, expect_sparse_gradient, param_to_name_mapping, self.static_graph
+            parameters,
+            expect_sparse_gradient,
+            param_to_name_mapping,
+            self.static_graph,
         )
         if self.static_graph:
             self.reducer._set_static_graph()
@@ -817,7 +853,8 @@
                 # parameters through _former_parameters.
                 for param_name, param in module.named_parameters(recurse=False)
                 if param.requires_grad
-                and f"{module_name}.{param_name}" not in self.parameters_to_ignore
+                and f"{module_name}.{param_name}"
+                not in self.parameters_to_ignore
             ]
         ]
 
@@ -826,14 +863,9 @@
         modules_and_parameters = [
             # "p not in memo" is the deduplication check.
             # "not memo.add(p)" is always True, and it's only there to cause "add(p)" if needed.
-<<<<<<< HEAD
-            (m, p) for m, p in modules_and_parameters
-            if p not in memo and not memo.add(p)
-=======
             (m, p)
             for m, p in modules_and_parameters
             if p not in memo and not memo.add(p)  # type: ignore[func-returns-value]
->>>>>>> aaba0bd3
         ]
 
         # Build list of parameters.
@@ -849,7 +881,10 @@
 
         # Build list of booleans indicating whether or not to expect sparse
         # gradients for the corresponding parameters.
-        expect_sparse_gradient = list(produces_sparse_gradient(module) for module, _ in modules_and_parameters)
+        expect_sparse_gradient = list(
+            produces_sparse_gradient(module)
+            for module, _ in modules_and_parameters
+        )
 
         self._assign_modules_buffers()
 
@@ -870,19 +905,21 @@
             if buffer_name not in self.parameters_to_ignore
         ]
         self.modules_buffers = [
-            buffer
-            for (buffer, buffer_name) in named_module_buffers
+            buffer for (buffer, buffer_name) in named_module_buffers
         ]
         # Dict[str, tensor] representing module buffers not ignored by DDP.
         self.named_module_buffers = {
-            buffer_name: buffer for (buffer, buffer_name) in named_module_buffers
+            buffer_name: buffer
+            for (buffer, buffer_name) in named_module_buffers
         }
 
     def _build_debug_param_to_name_mapping(self, parameters):
         if dist.get_debug_level() == dist.DebugLevel.OFF:
             return {}
 
-        param_to_param_index = {parameters[i]: i for i in range(len(parameters))}
+        param_to_param_index = {
+            parameters[i]: i for i in range(len(parameters))
+        }
         param_set = set(parameters)
         param_index_to_param_fqn = {}
         for module_name, module in self.module.named_modules():
@@ -995,14 +1032,18 @@
             DistributedDataParallel._active_ddp_module = None
 
     def _run_ddp_forward(self, *inputs, **kwargs):
-        module_to_run = self._replicated_tensor_module if self._use_replicated_tensor_module else self.module
+        module_to_run = (
+            self._replicated_tensor_module
+            if self._use_replicated_tensor_module
+            else self.module
+        )
 
         if self.device_ids:
             inputs, kwargs = _to_kwargs(
                 inputs,
                 kwargs,
                 self.device_ids[0],
-                self.use_side_stream_for_tensor_copies
+                self.use_side_stream_for_tensor_copies,
             )
             with self._inside_ddp_forward():
                 return module_to_run(*inputs[0], **kwargs[0])  # type: ignore[index]
@@ -1011,7 +1052,9 @@
                 return module_to_run(*inputs, **kwargs)
 
     def forward(self, *inputs, **kwargs):
-        with torch.autograd.profiler.record_function("DistributedDataParallel.forward"):
+        with torch.autograd.profiler.record_function(
+            "DistributedDataParallel.forward"
+        ):
             if torch.is_grad_enabled() and self.require_backward_grad_sync:
                 assert self.logger is not None
                 self.logger.set_runtime_stats_and_log()
@@ -1033,18 +1076,22 @@
             # during forward computation.
             # This should be called only once during whole training period.
             if torch.is_grad_enabled() and self.reducer._rebuild_buckets():
-                logger.info("Reducer buckets have been rebuilt in this iteration.")
+                logger.info(
+                    "Reducer buckets have been rebuilt in this iteration."
+                )
                 self._has_rebuilt_buckets = True
 
             # sync params according to location (before/after forward) user
             # specified as part of hook, if hook was specified.
-            buffer_hook_registered = hasattr(self, 'buffer_hook')
+            buffer_hook_registered = hasattr(self, "buffer_hook")
             if self._check_sync_bufs_pre_fwd():
                 self._sync_buffers()
 
             if self._join_config.enable:
                 # Notify joined ranks whether they should sync in backwards pass or not.
-                self._check_global_requires_backward_grad_sync(is_joined_rank=False)
+                self._check_global_requires_backward_grad_sync(
+                    is_joined_rank=False
+                )
 
             output = self._run_ddp_forward(*inputs, **kwargs)
 
@@ -1062,7 +1109,9 @@
                 # unused parameters. Only if `find_unused_parameters` is set.
                 if self.find_unused_parameters and not self.static_graph:
                     # Do not need to populate this for static graph.
-                    self.reducer.prepare_for_backward(list(_find_tensors(output)))
+                    self.reducer.prepare_for_backward(
+                        list(_find_tensors(output))
+                    )
                 else:
                     self.reducer.prepare_for_backward([])
             else:
@@ -1074,13 +1123,15 @@
             self.static_graph and self.num_iterations == 1
         ):
             state_dict = {
-                'static_graph': self.static_graph,
-                'num_iterations': self.num_iterations,
+                "static_graph": self.static_graph,
+                "num_iterations": self.num_iterations,
             }
 
-            output_tensor_list, treespec, output_is_rref = _tree_flatten_with_rref(
-                output
-            )
+            (
+                output_tensor_list,
+                treespec,
+                output_is_rref,
+            ) = _tree_flatten_with_rref(output)
             output_placeholders = [None for _ in range(len(output_tensor_list))]
             # Do not touch tensors that have no grad_fn, which can cause issues
             # such as https://github.com/pytorch/pytorch/issues/60733
@@ -1143,7 +1194,9 @@
     # the models have buffers that should be synchronized in the forward pass.
     def _check_and_sync_module_buffers(self):
         if self._check_sync_bufs_pre_fwd():
-            authoritative_rank = self._find_common_rank(self._distributed_rank, False)
+            authoritative_rank = self._find_common_rank(
+                self._distributed_rank, False
+            )
             self._sync_module_buffers(authoritative_rank)
 
     # When running in join model, agrees upon a common rank and broadcast model
@@ -1160,7 +1213,7 @@
             process_group=self.process_group,
             broadcast_bucket_size=self.broadcast_bucket_size,
             src=self._authoritative_rank,
-            params_and_buffers_to_ignore=self.parameters_to_ignore
+            params_and_buffers_to_ignore=self.parameters_to_ignore,
         )
 
     # Schedule comm ops to match those scheduled in the reducer's backward
@@ -1324,7 +1377,9 @@
                 cases for possibly better results.
                 Default is ``True``.
         """
-        divide_by_initial_world_size = kwargs.get("divide_by_initial_world_size", True)
+        divide_by_initial_world_size = kwargs.get(
+            "divide_by_initial_world_size", True
+        )
         return _DDPJoinHook(
             self, divide_by_initial_world_size=divide_by_initial_world_size
         )
@@ -1340,55 +1395,50 @@
     def _register_buffer_comm_hook(
         self,
         state,
-<<<<<<< HEAD
-        hook: callable,
-        comm_hook_location=_BufferCommHookLocation.POST_FORWARD
-=======
         hook: Callable,
         comm_hook_location=_BufferCommHookLocation.POST_FORWARD,
->>>>>>> aaba0bd3
     ):
         r"""
-            Allows custom registration of hooks that define how buffer are
-            synchronized across ranks. The hook takes in an optional state
-            and is passed in a Dict[str, Tensor] corresponding to buffer names
-            and the buffers, and can run arbitrary reductions on buffers as
-            opposed to DDP's default broadcast from rank 0. This is useful for
-            example if a counter needs to be summed or averaged across ranks
-            every iteration.
-
-            Args:
-                state (Any): Optional state that is passed to the hook.
-                hook (Callable): Callable with the following signature:
-                                ``hook(state: object, buffers: Dict[str, torch.Tensor])
-                                -> Optional[List[torch.futures.Future[torch.Tensor]]]``
-                comm_hook_location (_BufferCommHookLocation): Enum value indicating
-                                where to run the hook.
-                                _BufferCommHookLocation.PRE_FORWARD means that the
-                                hook will run _before_ the forward pass, and
-                                _BufferCommHookLocation.POST_FORWARD means that the
-                                hook will run _after_ the forward pass.
-
-                hook (Callable): Callable with the following signature:
-                             ``hook(state: object, bucket: dist.GradBucket) -> torch.futures.Future[torch.Tensor]``:
-
-                NOTE: To maximize performance, users can return a
-                    List[torch.futures.Future] from their hook, and DDP will
-                    install and await these hooks appropriately at the end of
-                    the backward pass. This will ensure all buffers are
-                    synchronized by the end of the backward pass. If this
-                    setting is used, it is recommended to pass
-                    comm_hook_location=_BufferCommHookLocation.POST_FORWARD,
-                    which will trigger the hook after the forward pass.
-                    If _BufferCommHookLocation.PRE_FORWARD is used, users must
-                    ensure appropriate synchronization when manipulating GPU
-                    buffers in the forward pass.
-            """
+        Allows custom registration of hooks that define how buffer are
+        synchronized across ranks. The hook takes in an optional state
+        and is passed in a Dict[str, Tensor] corresponding to buffer names
+        and the buffers, and can run arbitrary reductions on buffers as
+        opposed to DDP's default broadcast from rank 0. This is useful for
+        example if a counter needs to be summed or averaged across ranks
+        every iteration.
+
+        Args:
+            state (Any): Optional state that is passed to the hook.
+            hook (Callable): Callable with the following signature:
+                            ``hook(state: object, buffers: Dict[str, torch.Tensor])
+                            -> Optional[List[torch.futures.Future[torch.Tensor]]]``
+            comm_hook_location (_BufferCommHookLocation): Enum value indicating
+                            where to run the hook.
+                            _BufferCommHookLocation.PRE_FORWARD means that the
+                            hook will run _before_ the forward pass, and
+                            _BufferCommHookLocation.POST_FORWARD means that the
+                            hook will run _after_ the forward pass.
+
+            hook (Callable): Callable with the following signature:
+                         ``hook(state: object, bucket: dist.GradBucket) -> torch.futures.Future[torch.Tensor]``:
+
+            NOTE: To maximize performance, users can return a
+                List[torch.futures.Future] from their hook, and DDP will
+                install and await these hooks appropriately at the end of
+                the backward pass. This will ensure all buffers are
+                synchronized by the end of the backward pass. If this
+                setting is used, it is recommended to pass
+                comm_hook_location=_BufferCommHookLocation.POST_FORWARD,
+                which will trigger the hook after the forward pass.
+                If _BufferCommHookLocation.PRE_FORWARD is used, users must
+                ensure appropriate synchronization when manipulating GPU
+                buffers in the forward pass.
+        """
         assert callable(hook)
         self.buffer_hook = _BufferCommHook(
             buffer_comm_hook=hook,
             buffer_comm_hook_state=state,
-            buffer_comm_hook_location=comm_hook_location
+            buffer_comm_hook_location=comm_hook_location,
         )
 
     def register_comm_hook(self, state: object, hook: Callable):
@@ -1502,69 +1552,75 @@
         self.logger._set_comm_hook_name(str(comm_hook_type))
         dist._register_builtin_comm_hook(self.reducer, comm_hook_type)
 
-    def _register_fused_optim(self, optim: Type, *args, optim_params=None, **kwargs):
+    def _register_fused_optim(
+        self, optim: Type, *args, optim_params=None, **kwargs
+    ):
         r"""
-        Registers an optimizer with DDP such that the optimization for a
-        parameter will run immediately when that parameter's gradient is
-        finished with reduction, instead of waiting for all parameters'
-        gradients to finish reduction. This can result in a training speedup
-        depending on your workload since the optimizer can run while gradient
-        reduction for other parameters are still ongoing. In addition, this has
-        the potential to reduce peak memory consumption during training, as it
-        only needs to load the per-parameter optimizer states of a single
-        parameter at a time, instead of loading all per-parameter optimizer
-        states at once.
-
-        Args:
-            optim_cls (Type): a ``torch.optim.Optimizer`` class to be registered
-            as a fused optimizer.
-            *args (Sequence[Any]): Arguments to forward to `optim_cls`.
-            optim_params (Optional[Iterable[torch.Tensor]]): Set of parameters
-            to optimize, similar to `params` argument of traditional `torch.optim`
-            Optimizers. If this is omitted, all DDP model parameters will be
-            optimized.
-            **kwargs: (Dict[str, Any]): Keyword arguments to forward to `optim_cls`.
-
-    .. warning ::
-        _register_fused_optim should only be called once on a DDP instance,
-        and registering multiple fused optimizers for the same DDP model
-        is not currently supported. Please ping
-        https://github.com/pytorch/pytorch/issues/71595 if this is necessary
-        for your use case.
-
-    .. warning ::
-        _register_fused_optim and register_comm_hook currently do not
-        compose together, meaning that custom DDP communication hooks are
-        not supported with overlapped optimizers. Please ping
-        https://github.com/pytorch/pytorch/issues/71595 if this is necessary
-        for your use case.
-
-    .. warning ::
-        Gradient accumulation and DDP `no_sync` are currently not supported
-        with overlapped optimizer. Please ping
-        https://github.com/pytorch/pytorch/issues/71595 if this is necessary
-        for your use case.
-
-    Example::
-
-        >>> # xdoctest: +SKIP("No rendezvous handler")
-        >>> torch.distributed.init_process_group(backend='nccl', world_size=4, init_method='...')
-        >>> net = torch.nn.parallel.DistributedDataParallel(model, pg)
-        >>> lr = 1e-2
-        >>> betas = (0.9, 0.99)
-        >>> eps = 1e-6
-        >>> net._register_fused_optim(torch.optim.Adam, lr, betas=betas, eps=eps)
-        >>> # Example with subset of parameters
-        >>> params_to_opt = [list(net.parameters())[0]]
-        >>> net._register_fused_optim(
-        ...   torch.optim.Adam, lr, optim_params=params_to_opt,  betas=betas, eps=eps
-        ... )
+            Registers an optimizer with DDP such that the optimization for a
+            parameter will run immediately when that parameter's gradient is
+            finished with reduction, instead of waiting for all parameters'
+            gradients to finish reduction. This can result in a training speedup
+            depending on your workload since the optimizer can run while gradient
+            reduction for other parameters are still ongoing. In addition, this has
+            the potential to reduce peak memory consumption during training, as it
+            only needs to load the per-parameter optimizer states of a single
+            parameter at a time, instead of loading all per-parameter optimizer
+            states at once.
+
+            Args:
+                optim_cls (Type): a ``torch.optim.Optimizer`` class to be registered
+                as a fused optimizer.
+                *args (Sequence[Any]): Arguments to forward to `optim_cls`.
+                optim_params (Optional[Iterable[torch.Tensor]]): Set of parameters
+                to optimize, similar to `params` argument of traditional `torch.optim`
+                Optimizers. If this is omitted, all DDP model parameters will be
+                optimized.
+                **kwargs: (Dict[str, Any]): Keyword arguments to forward to `optim_cls`.
+
+        .. warning ::
+            _register_fused_optim should only be called once on a DDP instance,
+            and registering multiple fused optimizers for the same DDP model
+            is not currently supported. Please ping
+            https://github.com/pytorch/pytorch/issues/71595 if this is necessary
+            for your use case.
+
+        .. warning ::
+            _register_fused_optim and register_comm_hook currently do not
+            compose together, meaning that custom DDP communication hooks are
+            not supported with overlapped optimizers. Please ping
+            https://github.com/pytorch/pytorch/issues/71595 if this is necessary
+            for your use case.
+
+        .. warning ::
+            Gradient accumulation and DDP `no_sync` are currently not supported
+            with overlapped optimizer. Please ping
+            https://github.com/pytorch/pytorch/issues/71595 if this is necessary
+            for your use case.
+
+        Example::
+
+            >>> # xdoctest: +SKIP("No rendezvous handler")
+            >>> torch.distributed.init_process_group(backend='nccl', world_size=4, init_method='...')
+            >>> net = torch.nn.parallel.DistributedDataParallel(model, pg)
+            >>> lr = 1e-2
+            >>> betas = (0.9, 0.99)
+            >>> eps = 1e-6
+            >>> net._register_fused_optim(torch.optim.Adam, lr, betas=betas, eps=eps)
+            >>> # Example with subset of parameters
+            >>> params_to_opt = [list(net.parameters())[0]]
+            >>> net._register_fused_optim(
+            ...   torch.optim.Adam, lr, optim_params=params_to_opt,  betas=betas, eps=eps
+            ... )
         """
         # Note: importing in function, otherwise this will cause a circular
         # import as optimizer_overlap module needs to import DistributedDataParallel.
-        from torch.distributed.algorithms._optimizer_overlap import _as_overlapped_optim
-
-        overlapped_optim = _as_overlapped_optim(optim, optim_params, *args, **kwargs)
+        from torch.distributed.algorithms._optimizer_overlap import (
+            _as_overlapped_optim,
+        )
+
+        overlapped_optim = _as_overlapped_optim(
+            optim, optim_params, *args, **kwargs
+        )
         try:
             overlapped_optim.register_ddp(self)
         except NotImplementedError:
@@ -1581,16 +1637,16 @@
 
     def _check_sync_bufs_post_fwd(self):
         return (
-            self.will_sync_module_buffers() and
-            hasattr(self, 'buffer_hook') and
-            self.buffer_hook.buffer_comm_hook_location ==
-            _BufferCommHookLocation.POST_FORWARD
+            self.will_sync_module_buffers()
+            and hasattr(self, "buffer_hook")
+            and self.buffer_hook.buffer_comm_hook_location
+            == _BufferCommHookLocation.POST_FORWARD
         )
 
     def _check_sync_bufs_pre_fwd(self):
         return self.will_sync_module_buffers() and (
-            not hasattr(self, 'buffer_hook') or
-            self.buffer_hook.buffer_comm_hook_location
+            not hasattr(self, "buffer_hook")
+            or self.buffer_hook.buffer_comm_hook_location
             == _BufferCommHookLocation.PRE_FORWARD
         )
 
@@ -1637,8 +1693,10 @@
             self._sync_module_buffers(authoritative_rank)
 
     def _sync_module_buffers(self, authoritative_rank):
-        if not hasattr(self, 'buffer_hook'):
-            self._default_broadcast_coalesced(authoritative_rank=authoritative_rank)
+        if not hasattr(self, "buffer_hook"):
+            self._default_broadcast_coalesced(
+                authoritative_rank=authoritative_rank
+            )
         else:
             hook = self.buffer_hook.buffer_comm_hook
             state = self.buffer_hook.buffer_comm_hook_state
@@ -1660,9 +1718,7 @@
             bucket_size = self.broadcast_bucket_size
 
         self._distributed_broadcast_coalesced(
-            bufs,
-            bucket_size,
-            authoritative_rank
+            bufs, bucket_size, authoritative_rank
         )
 
     def _passing_sync_batchnorm_handle(self, module):
@@ -1670,12 +1726,15 @@
             if isinstance(layer, torch.nn.modules.SyncBatchNorm):
                 if self.device_type == "cpu":
                     self._log_and_throw(
-                        ValueError, "SyncBatchNorm layers only work with GPU modules"
+                        ValueError,
+                        "SyncBatchNorm layers only work with GPU modules",
                     )
 
     def _check_comm_hook(self, hook):
         if not callable(hook):
-            self._log_and_throw(TypeError, "Communication hook must be callable.")
+            self._log_and_throw(
+                TypeError, "Communication hook must be callable."
+            )
 
         sig = inspect.signature(hook)
         if (
@@ -1696,18 +1755,23 @@
                 "Communication hook: return annotation should be torch.futures.Future[torch.Tensor].",
             )
 
-        if (
-            hook.__name__ in ["bf16_compress_hook", "bf16_compress_wrapper_hook"]
-            and
-            (
-                (torch.version.cuda is None and torch.version.hip is None)
-                or (torch.version.cuda is not None and int(torch.version.cuda.split('.')[0]) < 11)
-                or not dist.is_available()
-                or not dist.is_nccl_available()
-                or torch.cuda.nccl.version() < (2, 10)
-            )
+        if hook.__name__ in [
+            "bf16_compress_hook",
+            "bf16_compress_wrapper_hook",
+        ] and (
+            (torch.version.cuda is None and torch.version.hip is None)
+            or (
+                torch.version.cuda is not None
+                and int(torch.version.cuda.split(".")[0]) < 11
+            )
+            or not dist.is_available()
+            or not dist.is_nccl_available()
+            or torch.cuda.nccl.version() < (2, 10)
         ):
-            self._log_and_throw(TypeError, "BF16 all reduce communication hook required CUDA 11+ and NCCL 2.10+.")
+            self._log_and_throw(
+                TypeError,
+                "BF16 all reduce communication hook required CUDA 11+ and NCCL 2.10+.",
+            )
 
     @property
     def _distributed_rank(self):
