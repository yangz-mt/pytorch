import copy
import inspect
import itertools
import logging
import os
import warnings
from contextlib import contextmanager
from typing import NamedTuple

import torch
import torch.distributed as dist
from torch.autograd import Variable, Function
from torch.utils._pytree import tree_flatten, tree_unflatten

RPC_AVAILABLE = False
if dist.is_available():
    from torch.distributed.distributed_c10d import ReduceOp
    from torch.distributed.distributed_c10d import _get_default_group
if torch.distributed.rpc.is_available():
    RPC_AVAILABLE = True
    from torch.distributed.rpc import RRef
from torch._utils import _get_device_index

from ..modules import Module
from ._functions import _get_stream
from .scatter_gather import scatter_kwargs, gather, is_namedtuple


def _find_tensors(obj):
    r"""
    Recursively find all tensors contained in the specified object.
    """
    if RPC_AVAILABLE and isinstance(obj, RRef):
        # If the current node is the owner of the RRef, unwrap it and try to
        # find Tensors.
        # TODO: Expand to remote RRefs.
        if obj.is_owner():
            return _find_tensors(obj.local_value())
    if isinstance(obj, torch.Tensor):
        return [obj]
    if isinstance(obj, (list, tuple)):
        return itertools.chain(*map(_find_tensors, obj))
    if isinstance(obj, dict):
        return itertools.chain(*map(_find_tensors, obj.values()))
    return []


def _dump_DDP_relevant_env_vars():
    relevant_env_vars = [
        "RANK",
        "LOCAL_RANK",
        "WORLD_SIZE",
        "MASTER_PORT",
        "MASTER_ADDR",
        "CUDA_VISIBLE_DEVICES",
        "GLOO_SOCKET_IFNAME",
        "GLOO_DEVICE_TRANSPORT",
        "NCCL_SOCKET_IFNAME",
        "NCCL_BLOCKING_WAIT",
        "NCCL_DEBUG",
        "NCCL_DEBUG_SUBSYS",
        "NCCL_IB_DISABLE",
        # More NCCL env vars:
        "NCCL_P2P_DISABLE",
        "NCCL_P2P_LEVEL",
        "NCCL_SHM_DISABLE",
        "NCCL_SOCKET_NTHREADS",
        "NCCL_NSOCKS_PERTHREAD",
        "NCCL_BUFFSIZE",
        "NCCL_NTHREADS",
        "NCCL_RINGS",
        "NCCL_MAX_NCHANNELS",
        "NCCL_MIN_NCHANNELS",
        "NCCL_CHECKS_DISABLE",
        "NCCL_CHECK_POINTERS",
        "NCCL_LAUNCH_MODE",
        "NCCL_IB_HCA",
        "NCCL_IB_TIMEOUT",
        "NCCL_IB_RETRY_CNT",
        "NCCL_IB_GID_INDEX",
        "NCCL_IB_SL",
        "NCCL_IB_TC",
        "NCCL_IB_AR_THRESHOLD",
        "NCCL_IB_CUDA_SUPPORT",
        "NCCL_NET_GDR_LEVEL",
        "NCCL_NET_GDR_READ",
        "NCCL_SINGLE_RING_THRESHOLD",
        "NCCL_LL_THRESHOLD",
        "NCCL_TREE_THRESHOLD",
        "NCCL_ALGO",
        "NCCL_PROTO",
        "NCCL_IGNORE_CPU_AFFINITY",
        "NCCL_DEBUG_FILE",
        "NCCL_COLLNET_ENABLE",
        "NCCL_TOPO_FILE",
        "NCCL_TOPO_DUMP_FILE",
        "NCCL_ASYNC_ERROR_HANDLING",
    ]
    formatted_output = ""
    for var in relevant_env_vars:
        value = os.environ[var] if var in os.environ else "N/A"
        formatted_output += "env:%s=%s\n" % (var, value)
    print(formatted_output)


class _DDPUnevenInputsConfig(NamedTuple):
    ddp_join_enabled: bool
    ddp_join_divide_by_initial_world_size: bool
    ddp_join_throw_on_early_termination: bool

# Add a DDPSink to run various functions when backwards starts, such as
# queueing call back of out-most backward/graph task,
# this helps call back is fired after all gradients' calculation
# is completed.
class _DDPSink(Function):
    @staticmethod
    def forward(ctx, reducer, state_dict, *inputs):
        # set_materialize_grads(False) will ensure that None gradients stay as
        # None and are not filled with zeros.
        ctx.set_materialize_grads(False)
        ctx.reducer = reducer
        ctx.state_dict = state_dict
        ctx.inputs = inputs
        return inputs

    @staticmethod
    def backward(ctx, *grad_outputs):
        state_dict = ctx.state_dict

        grad_enabled = state_dict['grad_enabled']
        require_backward_grad_sync = state_dict['require_backward_grad_sync']
        static_graph_training = ctx.state_dict['static_graph']
        if grad_enabled and require_backward_grad_sync:
            if static_graph_training or not state_dict['find_unused']:
                ctx.reducer.prepare_for_backward([])
            else:
                # First type of unused params: parameters that did not participate
                # in computing model outputs. These are found by the below call to
                # prepare_for_backward.
                # Second type of unused params: params that won't get gradient
                # because outputs they produced do not get used in computing loss
                # for this call to backward. Due to this passthrough autograd
                # function, autograd hooks for these parameters are now triggered
                # with undefined gradient to maintain parity with local training.
                # DDP takes care of undefined grads in this case to ensure the .grad
                # field of the param is not touched.
                ctx.reducer.prepare_for_backward(list(_find_tensors(ctx.inputs)))

        # Note that we enqueue delay allreduce after prepare_for_backward in
        # static graph training as prepare_for_backward sets the
        # num_backwards_call counter in the reducer.
        static_graph_first_bwd = (
            static_graph_training and ctx.reducer._static_graph_first_bwd()
        )
        if static_graph_first_bwd:
            Variable._execution_engine.queue_callback(ctx.reducer._delay_all_reduce)

        return (None, None, *grad_outputs)

class DistributedDataParallel(Module):
    r"""Implements distributed data parallelism that is based on
    ``torch.distributed`` package at the module level.

    This container parallelizes the application of the given module by
    splitting the input across the specified devices by chunking in the batch
    dimension. The module is replicated on each machine and each device, and
    each such replica handles a portion of the input. During the backwards
    pass, gradients from each node are averaged.

    The batch size should be larger than the number of GPUs used locally.

    See also: :ref:`distributed-basics` and :ref:`cuda-nn-ddp-instead`.
    The same constraints on input as in :class:`torch.nn.DataParallel` apply.

    Creation of this class requires that ``torch.distributed`` to be already
    initialized, by calling :func:`torch.distributed.init_process_group`.

    ``DistributedDataParallel`` is proven to be significantly faster than
    :class:`torch.nn.DataParallel` for single-node multi-GPU data
    parallel training.

    To use ``DistributedDataParallel`` on a host with N GPUs, you should spawn
    up ``N`` processes, ensuring that each process exclusively works on a single
    GPU from 0 to N-1. This can be done by either setting
    ``CUDA_VISIBLE_DEVICES`` for every process or by calling:

        >>> torch.cuda.set_device(i)

    where i is from 0 to N-1. In each process, you should refer the following
    to construct this module:

        >>> torch.distributed.init_process_group(
        >>>     backend='nccl', world_size=N, init_method='...'
        >>> )
        >>> model = DistributedDataParallel(model, device_ids=[i], output_device=i)

    In order to spawn up multiple processes per node, you can use either
    ``torch.distributed.launch`` or ``torch.multiprocessing.spawn``.

    .. note::
        Please refer to `PyTorch Distributed Overview <https://pytorch.org/tutorials/beginner/dist_overview.html>`__
        for a brief introduction to all features related to distributed training.

    .. note::
        ``DistributedDataParallel`` can be used in conjunction with
        :class:`torch.distributed.optim.ZeroRedundancyOptimizer` to reduce
        per-rank optimizer states memory footprint. Please refer to
        `ZeroRedundancyOptimizer recipe <https://pytorch.org/tutorials/recipes/zero_redundancy_optimizer.html>`__
        for more details.

    .. note:: ``nccl`` backend is currently the fastest and highly recommended
        backend when using GPUs. This applies to both single-node and
        multi-node distributed training.

    .. note:: This module also supports mixed-precision distributed training.
        This means that your model can have different types of parameters such
        as mixed types of ``fp16`` and ``fp32``, the gradient reduction on these
        mixed types of parameters will just work fine.

    .. note:: If you use ``torch.save`` on one process to checkpoint the module,
        and ``torch.load`` on some other processes to recover it, make sure that
        ``map_location`` is configured properly for every process. Without
        ``map_location``, ``torch.load`` would recover the module to devices
        where the module was saved from.

    .. note:: When a model is trained on ``M`` nodes with ``batch=N``, the
        gradient will be ``M`` times smaller when compared to the same model
        trained on a single node with ``batch=M*N`` if the loss is summed (NOT
        averaged as usual) across instances in a batch (because the gradients
        between different nodes are averaged). You should take this into
        consideration when you want to obtain a mathematically equivalent
        training process compared to the local training counterpart. But in most
        cases, you can just treat a DistributedDataParallel wrapped model, a
        DataParallel wrapped model and an ordinary model on a single GPU as the
        same (E.g. using the same learning rate for equivalent batch size).

    .. note::
        Parameters are never broadcast between processes. The module performs
        an all-reduce step on gradients and assumes that they will be modified
        by the optimizer in all processes in the same way. Buffers
        (e.g. BatchNorm stats) are broadcast from the module in process of rank
        0, to all other replicas in the system in every iteration.

    .. note::
        If you are using DistributedDataParallel in conjunction with the
        :ref:`distributed-rpc-framework`, you should always use
        :meth:`torch.distributed.autograd.backward` to compute gradients and
        :class:`torch.distributed.optim.DistributedOptimizer` for optimizing
        parameters.

        Example::

            >>> import torch.distributed.autograd as dist_autograd
            >>> from torch.nn.parallel import DistributedDataParallel as DDP
            >>> from torch import optim
            >>> from torch.distributed.optim import DistributedOptimizer
            >>> from torch.distributed.rpc import RRef
            >>>
            >>> t1 = torch.rand((3, 3), requires_grad=True)
            >>> t2 = torch.rand((3, 3), requires_grad=True)
            >>> rref = rpc.remote("worker1", torch.add, args=(t1, t2))
            >>> ddp_model = DDP(my_model)
            >>>
            >>> # Setup optimizer
            >>> optimizer_params = [rref]
            >>> for param in ddp_model.parameters():
            >>>     optimizer_params.append(RRef(param))
            >>>
            >>> dist_optim = DistributedOptimizer(
            >>>     optim.SGD,
            >>>     optimizer_params,
            >>>     lr=0.05,
            >>> )
            >>>
            >>> with dist_autograd.context() as context_id:
            >>>     pred = ddp_model(rref.to_here())
            >>>     loss = loss_func(pred, loss)
            >>>     dist_autograd.backward(context_id, loss)
            >>>     dist_optim.step()

    .. note::
        To let a non-DDP model load a state dict from a DDP model,
        :meth:`~torch.nn.modules.utils.consume_prefix_in_state_dict_if_present`
        needs to be applied to strip the prefix "module." in the DDP state dict before loading.

    .. warning::
        Constructor, forward method, and differentiation of the output (or a
        function of the output of this module) are distributed synchronization
        points. Take that into account in case different processes might be
        executing different code.

    .. warning::
        This module assumes all parameters are registered in the model by the
        time it is created. No parameters should be added nor removed later.
        Same applies to buffers.

    .. warning::
        This module assumes all parameters are registered in the model of each
        distributed processes are in the same order. The module itself will
        conduct gradient ``allreduce`` following the reverse order of the
        registered parameters of the model. In other words, it is users'
        responsibility to ensure that each distributed process has the exact
        same model and thus the exact same parameter registration order.

    .. warning::
        This module allows parameters with non-rowmajor-contiguous strides.
        For example, your model may contain some parameters whose
        :class:`torch.memory_format` is ``torch.contiguous_format``
        and others whose format is ``torch.channels_last``.  However,
        corresponding parameters in different processes must have the
        same strides.

    .. warning::
        This module doesn't work with :func:`torch.autograd.grad` (i.e. it will
        only work if gradients are to be accumulated in ``.grad`` attributes of
        parameters).

    .. warning::
        If you plan on using this module with a ``nccl`` backend or a ``gloo``
        backend (that uses Infiniband), together with a DataLoader that uses
        multiple workers, please change the multiprocessing start method to
        ``forkserver`` (Python 3 only) or ``spawn``. Unfortunately
        Gloo (that uses Infiniband) and NCCL2 are not fork safe, and you will
        likely experience deadlocks if you don't change this setting.

    .. warning::
        Forward and backward hooks defined on :attr:`module` and its submodules
        won't be invoked anymore, unless the hooks are initialized in the
        :meth:`forward` method.

    .. warning::
        You should never try to change your model's parameters after wrapping
        up your model with ``DistributedDataParallel``. Because, when
        wrapping up your model with ``DistributedDataParallel``, the constructor
        of ``DistributedDataParallel`` will register the additional gradient
        reduction functions on all the parameters of the model itself at the
        time of construction. If you change the model's parameters afterwards,
        gradient redunction functions no longer match the correct set of
        parameters.

    .. warning::
        Using ``DistributedDataParallel`` in conjunction with the
        :ref:`distributed-rpc-framework` is experimental and subject to change.

    Args:
        module (Module): module to be parallelized
        device_ids (list of int or torch.device): CUDA devices.
                   1) For single-device modules, ``device_ids`` can
                   contain exactly one device id, which represents the only
                   CUDA device where the input module corresponding to this process resides.
                   Alternatively, ``device_ids`` can also be ``None``.
                   2) For multi-device modules and CPU modules,
                   ``device_ids`` must be ``None``.

                   When ``device_ids`` is ``None`` for both cases,
                   both the input data for the forward pass and the actual module
                   must be placed on the correct device.
                   (default: ``None``)
        output_device (int or torch.device): Device location of output for
                      single-device CUDA modules. For multi-device modules and
                      CPU modules, it must be ``None``, and the module itself
                      dictates the output location. (default: ``device_ids[0]``
                      for single-device modules)
        broadcast_buffers (bool): Flag that enables syncing (broadcasting)
                          buffers of the module at beginning of the ``forward``
                          function. (default: ``True``)
        process_group: The process group to be used for distributed data
                       all-reduction. If ``None``, the default process group, which
                       is created by :func:`torch.distributed.init_process_group`,
                       will be used. (default: ``None``)
        bucket_cap_mb: ``DistributedDataParallel`` will bucket parameters into
                       multiple buckets so that gradient reduction of each
                       bucket can potentially overlap with backward computation.
                       :attr:`bucket_cap_mb` controls the bucket size in
                       MegaBytes (MB). (default: 25)
        find_unused_parameters (bool): Traverse the autograd graph from all
                               tensors contained in the return value of the
                               wrapped module's ``forward`` function. Parameters
                               that don't receive gradients as part of this
                               graph are preemptively marked as being ready to
                               be reduced. Note that all ``forward`` outputs
                               that are derived from module parameters must
                               participate in calculating loss and later the
                               gradient computation. If they don't, this wrapper
                               will hang waiting for autograd to produce
                               gradients for those parameters. Any outputs
                               derived from module parameters that are otherwise
                               unused can be detached from the autograd graph
                               using ``torch.Tensor.detach``. (default: ``False``)
        check_reduction: This argument is deprecated.
        gradient_as_bucket_view (bool): When set to ``True``, gradients will be views
                      pointing to different offsets of ``allreduce`` communication
                      buckets. This can reduce peak memory usage, where the
                      saved memory size will be equal to the total gradients
                      size. Moreover, it avoids the overhead of copying between
                      gradients and ``allreduce`` communication buckets. When
                      gradients are views, ``detach_()`` cannot be called on the
                      gradients. If hitting such errors, please fix it by
                      referring to the :meth:`~torch.optim.Optimizer.zero_grad`
                      function in ``torch/optim/optimizer.py`` as a solution.


    Attributes:
        module (Module): the module to be parallelized.

    Example::

        >>> torch.distributed.init_process_group(backend='nccl', world_size=4, init_method='...')
        >>> net = torch.nn.parallel.DistributedDataParallel(model, pg)
    """

    def __init__(
        self,
        module,
        device_ids=None,
        output_device=None,
        dim=0,
        broadcast_buffers=True,
        process_group=None,
        bucket_cap_mb=25,
        find_unused_parameters=False,
        check_reduction=False,
        gradient_as_bucket_view=False,
    ):

        super(DistributedDataParallel, self).__init__()
        self.logger = None
        if not any((p.requires_grad for p in module.parameters())):
            self._log_and_throw(
                RuntimeError,
                "DistributedDataParallel is not needed when a module "
                "doesn't have any parameter that requires a gradient."
            )

        if device_ids is not None and len(device_ids) > 1:
            self._log_and_throw(
                ValueError,
                "device_ids can only be None or contain a single element."
            )

        self.is_multi_device_module = len({p.device for p in module.parameters()}) > 1
        distinct_device_types = {p.device.type for p in module.parameters()}
        if len(distinct_device_types) != 1:
            self._log_and_throw(
                ValueError,
                "DistributedDataParallel's input module must be on "
                "the same type of devices, but input module parameters locate in {}.".format(
                    distinct_device_types
                )
            )

        self.device_type = list(distinct_device_types)[0]

        if (
            device_ids is None
            or len(device_ids) == 0  # For backward compatibility.
            or self.device_type == "cpu"
            or self.is_multi_device_module
        ):
            if device_ids or output_device:
                self._log_and_throw(
                    ValueError,
                    "DistributedDataParallel device_ids and output_device arguments "
                    "only work with single-device/multiple-device GPU modules or CPU modules, "
                    "but got device_ids {}, output_device {}, and module parameters {}.".format(
                        device_ids,
                        output_device,
                        {p.device for p in module.parameters()},
                    )
                )

            self.device_ids = None
            self.output_device = None
        else:
            self.device_ids = [_get_device_index(x, True) for x in device_ids]

            if output_device is None:
                output_device = device_ids[0]

            self.output_device = _get_device_index(output_device, True)

        if process_group is None:
            self.process_group = _get_default_group()
        else:
            self.process_group = process_group

        self.static_graph = False
        self.dim = dim
        self.module = module
        self.device = list(self.module.parameters())[0].device
        self.broadcast_buffers = broadcast_buffers
        self.find_unused_parameters = find_unused_parameters
        self.require_backward_grad_sync = True
        self.require_forward_param_sync = True
        self.ddp_uneven_inputs_config = _DDPUnevenInputsConfig(
            ddp_join_enabled=False,
            ddp_join_divide_by_initial_world_size=False,
            ddp_join_throw_on_early_termination=False,
        )
        self.gradient_as_bucket_view = gradient_as_bucket_view
        if hasattr(module, "_ddp_params_and_buffers_to_ignore"):
            self.parameters_to_ignore = module._ddp_params_and_buffers_to_ignore
        else:
            self.parameters_to_ignore = []

        if check_reduction:
            # This argument is no longer used since the reducer
            # will ensure reduction completes even if some parameters
            # do not receive gradients.
            warnings.warn(
                "The `check_reduction` argument in `DistributedDataParallel` "
                "module is deprecated. Please avoid using it."
            )

        # Check that a module does not have Uninitialized parameters
        for param in module.parameters():
            if isinstance(param, torch.nn.parameter.UninitializedParameter):
                self._log_and_throw(
                    RuntimeError,
                    "Modules with uninitialized parameters can't be used with `DistributedDataParallel`. "
                    "Run a dummy forward pass to correctly initialize the modules"
                )
        # used for intra-node param sync and inter-node sync as wel
        self.broadcast_bucket_size = int(250 * 1024 * 1024)

        # reduction bucket size
        self.bucket_bytes_cap = int(bucket_cap_mb * 1024 * 1024)
        # Whether to perform input tensor CPU to GPU copies on a side-stream
        self.use_side_stream_for_tensor_copies = (
            os.environ.get("PYTORCH_DDP_USE_SIDE_STREAM", "1") == "1"
        )

        # Build parameters for reducer.
        parameters, expect_sparse_gradient = self._build_params_for_reducer()
        # Verify model equivalence.
        dist._verify_model_across_ranks(self.process_group, parameters)
        # Sync params and buffers. Ensures all DDP models start off at the same value.
        self._sync_params_and_buffers(authoritative_rank=0)
        # In debug mode, build a mapping of parameter index -> parameter.
        if dist._get_debug_mode() != dist._DistributedDebugLevel.OFF:
            param_to_name_mapping = self._build_param_to_name_mapping(parameters)
        else:
            param_to_name_mapping = {}
        # Builds reducer.
        self._ddp_init_helper(parameters, expect_sparse_gradient, param_to_name_mapping)

    def _sync_params_and_buffers(self, authoritative_rank=0):
        module_states = []
        for name, param in self.module.state_dict().items():
            if name not in self.parameters_to_ignore:
                module_states.append(param)

        if len(module_states) > 0:
            self._distributed_broadcast_coalesced(
                module_states, self.broadcast_bucket_size, authoritative_rank
            )

    def _log_and_throw(self, err_type, err_msg):
        if self.logger is not None:
            self.logger.set_error_and_log(f"{str(err_type)}: {err_msg}")
        raise err_type(err_msg)

    def _ddp_init_helper(self, parameters, expect_sparse_gradient, param_to_name_mapping):
        """
        Initialization helper function that does the following:
        (1) bucketing the parameters for reductions
        (2) resetting the bucketing states
        (3) registering the grad hooks
        (4) Logging constructin-time DDP logging data
        (5) passing a handle of DDP to SyncBatchNorm Layer
        """
        # The bucket size limit is specified in the constructor.
        # Additionally, we allow for a single small bucket for parameters
        # that are defined first, such that their gradients don't spill into
        # a much larger bucket, adding unnecessary latency after gradient
        # computation finishes. Experiments showed 1MB is a reasonable value.
        bucket_indices = dist._compute_bucket_assignment_by_size(
            parameters[0],
            [dist._DEFAULT_FIRST_BUCKET_BYTES, self.bucket_bytes_cap],
            expect_sparse_gradient[0],
        )

        # Note: reverse list of buckets because we want to approximate the
        # order in which their gradients are produced, and assume they
        # are used in the forward pass in the order they are defined.
        self.reducer = dist.Reducer(
            parameters,
            list(reversed(bucket_indices)),
            self.process_group,
            expect_sparse_gradient,
            self.bucket_bytes_cap,
            self.find_unused_parameters,
            self.gradient_as_bucket_view,
            param_to_name_mapping,
        )

        self.logger = dist.Logger(self.reducer)
        # Set as a weak reference to avoid reference cycle between
        # logger and reducer.
        self.reducer.set_logger(self.logger)

        # Set logging data that can be got during construction time.
        self.logger.set_construction_data_and_log(
            self.module.__class__.__name__,
            [] if self.device_ids is None else self.device_ids,
            -1 if self.output_device is None else self.output_device,
            self.broadcast_buffers,
        )

        # passing a handle to torch.nn.SyncBatchNorm layer
        self._passing_sync_batchnorm_handle(self.module)

    def __getstate__(self):
        self._check_default_group()
        attrs = copy.copy(self.__dict__)
        del attrs["process_group"]
        del attrs["reducer"]
        del attrs["logger"]
        return attrs

    def __setstate__(self, state):
        # If serializable, then the process group should be the default one
        self.process_group = _get_default_group()
        super(DistributedDataParallel, self).__setstate__(state)
        self.__dict__.setdefault("require_forward_param_sync", True)
        self.__dict__.setdefault("require_backward_grad_sync", True)
        parameters, expect_sparse_gradient = self._build_params_for_reducer()
        # In debug mode, build a mapping of parameter index -> parameter.
        if dist._get_debug_mode() != dist._DistributedDebugLevel.OFF:
            param_to_name_mapping = self._build_param_to_name_mapping(parameters)
        else:
            param_to_name_mapping = {}
        # Builds reducer
        self._ddp_init_helper(parameters, expect_sparse_gradient, param_to_name_mapping)
        if self.static_graph:
            self._set_static_graph()

    def _build_params_for_reducer(self):
        # Build tuple of (module, parameter) for all parameters that require grads.
        modules_and_parameters = [
            [
                (module, parameter)
                for module_name, module in self.module.named_modules()
                for parameter in [
                    param
                    # Note that we access module.named_parameters instead of
                    # parameters(module). parameters(module) is only needed in the
                    # single-process multi device case, where it accesses replicated
                    # parameters through _former_parameters.
                    for param_name, param in module.named_parameters(recurse=False)
                    if param.requires_grad
                    and f"{module_name}.{param_name}" not in self.parameters_to_ignore
                ]
            ]
        ]

        # Deduplicate any parameters that might be shared across child modules.
        memo = set()
        modules_and_parameters = [
            # "p not in memo" is the deduplication check.
            # "not memo.add(p)" is always True, and it's only there to cause "add(p)" if needed.
            [(m, p) for m, p in replica_mps if p not in memo and not memo.add(p)]
            for replica_mps in modules_and_parameters
        ]

        # Build list of parameters.
        parameters = [
            list(parameter for _, parameter in replica)
            for replica in modules_and_parameters
        ]

        # Checks if a module will produce a sparse gradient.
        def produces_sparse_gradient(module):
            if isinstance(module, torch.nn.Embedding) or isinstance(
                module, torch.nn.EmbeddingBag
            ):
                return module.sparse
            return False

        # Build list of booleans indicating whether or not to expect sparse
        # gradients for the corresponding parameters.
        expect_sparse_gradient = [
            list(produces_sparse_gradient(module) for module, _ in replica)
            for replica in modules_and_parameters
        ]

        # The following modules_params and modules_buffers are used for
        # param/buffer sync in _sync_params.
        self.modules_params = [
            list(self._get_parameters(self.module))
        ]
        # Collect buffers for modules, filtering out buffers that should be ignored.
        named_module_buffers = [
            [(buffer, buffer_name) for buffer_name, buffer in self.module.named_buffers()]
        ]
        self.modules_buffers = [
            [
                buffer
                for (buffer, buffer_name) in module_buffers
                if buffer_name not in self.parameters_to_ignore
            ]
            for module_buffers in named_module_buffers
        ]

        return parameters, expect_sparse_gradient

    def _build_param_to_name_mapping(self, parameters):
        param_to_param_index = {
            parameters[0][i] : i for i in range(len(parameters[0]))
        }
        param_set = set(parameters[0])
        param_index_to_param_fqn = {}
        for module_name, module in self.module.named_modules():
            for param_name, param in module.named_parameters(recurse=False):
                fqn = f"{module_name}.{param_name}"
                # Bypass ignored parameters since those are not reduced by DDP
                # to begin with.
                if fqn not in self.parameters_to_ignore and param.requires_grad:
                    if param not in param_set:
                        self._log_and_throw(
                            ValueError,
                            f"Param with name {fqn} found in module parameters, but not DDP parameters."
                            " This indicates a bug in DDP, please report an issue to PyTorch."
                        )
                    param_index = param_to_param_index[param]
                    param_index_to_param_fqn[param_index] = fqn

        # Ensure we covered all parameters
        if len(param_set) != len(param_index_to_param_fqn):
            self._log_and_throw(
                ValueError,
                (
                    "Expected param to name mapping to cover all parameters, but"
                    f" got conflicting lengths: {len(param_set)} vs "
                    f"{len(param_index_to_param_fqn)}. This indicates a bug in DDP"
                    ", please report an issue to PyTorch."
                )
            )

        return param_index_to_param_fqn

    def _get_parameters(self, m, recurse=True):
        """
        Returns a generator of module parameters
        """

        def model_parameters(m):
            ps = (
                m._former_parameters.values()
                if hasattr(m, "_former_parameters")
                else m.parameters(recurse=False)
            )
            for p in ps:
                yield p

        for m in m.modules() if recurse else [m]:
            for p in model_parameters(m):
                yield p

    def _check_default_group(self):
        pickle_not_supported = False
        try:
            if self.process_group != _get_default_group():
                pickle_not_supported = True
        except RuntimeError:
            pickle_not_supported = True

        if pickle_not_supported:
            self._log_and_throw(
                RuntimeError,
                "DDP Pickling/Unpickling are only supported "
                "when using DDP with the default process "
                "group. That is, when you have called "
                "init_process_group and have not passed "
                "process_group argument to DDP constructor"
            )

    @contextmanager
    def no_sync(self):
        r"""
        A context manager to disable gradient synchronizations across DDP
        processes. Within this context, gradients will be accumulated on module
        variables, which will later be synchronized in the first
        forward-backward pass exiting the context.

        Example::

            >>> ddp = torch.nn.parallel.DistributedDataParallel(model, pg)
            >>> with ddp.no_sync():
            >>>   for input in inputs:
            >>>     ddp(input).backward()  # no synchronization, accumulate grads
            >>> ddp(another_input).backward()  # synchronize grads
        """
        old_require_backward_grad_sync = self.require_backward_grad_sync
        self.require_backward_grad_sync = False
        try:
            yield
        finally:
            self.require_backward_grad_sync = old_require_backward_grad_sync

    def forward(self, *inputs, **kwargs):
        with torch.autograd.profiler.record_function("DistributedDataParallel.forward"):
            self.reducer.save_thread_local_state()
            grad_enabled = torch.is_grad_enabled()
            will_run_grad_reduction = grad_enabled and self.require_backward_grad_sync
            if will_run_grad_reduction:
                self.logger.set_runtime_stats_and_log()
            self.reducer.prepare_for_forward(will_run_grad_reduction)
            if self.ddp_uneven_inputs_config.ddp_join_enabled:
                ones = torch.ones(1, device=self.device)
                work = dist.all_reduce(ones, group=self.process_group, async_op=True)
                if self.ddp_uneven_inputs_config.ddp_join_throw_on_early_termination:
                    # Active ranks schedule an allreduce with zeros, inactive
                    # ranks schedule them with 1. If the result != 0 it
                    # indicates at least one rank has terminated and we should
                    # throw.
                    zeros = torch.zeros(1, device=self.device)
                    dist.all_reduce(zeros, group=self.process_group)
                    should_throw_stop_iteration = zeros.item()
                    if should_throw_stop_iteration:
                        # Don't need to log this error as it is an expected error that
                        # we are passing back to user training with uneven inputs.
                        raise RuntimeError(
                            "Detected at least one rank that exhausted inputs. Throwing across all ranks."
                        )
                else:
                    self.reducer._set_forward_pass_work_handle(
                        work,
                        self.ddp_uneven_inputs_config.ddp_join_divide_by_initial_world_size,
                    )

            # Calling _rebuild_buckets before forward compuation,
            # It may allocate new buckets before deallocating old buckets
            # inside _rebuild_buckets. To save peak memory usage,
            # call _rebuild_buckets before the peak memory usage increases
            # during forward computation.
            # This should be called only once during whole training period.
            if grad_enabled and self.reducer._rebuild_buckets():
                logging.info("Reducer buckets have been rebuilt in this iteration.")

            if self.require_forward_param_sync:
                self._sync_params()

            if self.ddp_uneven_inputs_config.ddp_join_enabled:
                # Notify joined ranks whether they should sync in backwards pass or not.
                self._check_global_requires_backward_grad_sync(is_joined_rank=False)

            if self.device_ids:
                inputs, kwargs = self.to_kwargs(inputs, kwargs, self.device_ids[0])
                output = self.module(*inputs[0], **kwargs[0])
            else:
                output = self.module(*inputs, **kwargs)

            self.require_forward_param_sync = (
                grad_enabled and self.require_backward_grad_sync
            )

            if not grad_enabled:
                # Don't need to run through DDPSink as there will be no backward
                # pass.
                return output

            state_dict = {
                'static_graph': self.static_graph,
                'find_unused': self.find_unused_parameters,
                'grad_enabled': grad_enabled,
                'require_backward_grad_sync': self.require_backward_grad_sync,
            }
<<<<<<< HEAD
            output_tensor_list, treespec = tree_flatten(output)
            # Note: DDPSink helps to ensure that prepare_for_backward is called
            # immediately before the backwards pass, to support a variety of
            # features such as: enqueue delay allreduce for static graph, support
            # multiple calls to backwards with retain_graph=True, and support
            # finding all parameters that will not receive gradient.
=======
            output_is_rref = RPC_AVAILABLE and isinstance(output, RRef)
            if output_is_rref:
                output_tensor_list, treespec = tree_flatten(output.local_value())
            else:
                output_tensor_list, treespec = tree_flatten(output)
>>>>>>> e2595f85
            passthrough_tensor_list = _DDPSink.apply(
                self.reducer,
                state_dict,
                *output_tensor_list,
            )
            # Reconstruct output data structure.
            output = tree_unflatten(passthrough_tensor_list, treespec)
<<<<<<< HEAD
            return output
=======
            if output_is_rref:
                output = RRef(output)
        return output
>>>>>>> e2595f85

    def scatter(self, inputs, kwargs, device_ids):
        return scatter_kwargs(inputs, kwargs, device_ids, dim=self.dim)

    def _recursive_to(self, inputs, target_gpu):
        r"""
        Recursively moves input to the target_gpu.
        """

        def to_map(obj):
            if isinstance(obj, torch.Tensor):
                if obj.device == torch.device("cuda", target_gpu):
                    return (obj,)
                if not self.use_side_stream_for_tensor_copies:
                    return (obj.to(target_gpu),)
                else:
                    # Perform CPU -> GPU copies in a background stream. This code is
                    # motivated from similar logic in torch/nn/parallel/_functions.py
                    stream = _get_stream(target_gpu)
                    with torch.cuda.stream(stream):
                        output = obj.to(target_gpu)
                    # synchronize with the copy stream
                    with torch.cuda.device(target_gpu):
                        current_stream = torch.cuda.current_stream()
                        # Sync the current stream with the copy stream
                        current_stream.wait_stream(stream)
                        # Ensure tensor memory is not reused until work on
                        # main stream is complete
                        output.record_stream(current_stream)
                    return (output,)
            if is_namedtuple(obj):
                return [type(obj)(*args) for args in zip(*map(to_map, obj))]
            if isinstance(obj, tuple) and len(obj) > 0:
                return list(zip(*map(to_map, obj)))
            if isinstance(obj, list) and len(obj) > 0:
                return [list(i) for i in zip(*map(to_map, obj))]
            if isinstance(obj, dict) and len(obj) > 0:
                return [type(obj)(i) for i in zip(*map(to_map, obj.items()))]
            return [obj]

        # Avoid reference cycle
        try:
            res = to_map(inputs)
        finally:
            to_map = None
        return res

    def to_kwargs(self, inputs, kwargs, device_id):
        inputs = self._recursive_to(inputs, device_id) if inputs else []
        kwargs = self._recursive_to(kwargs, device_id) if kwargs else []
        if len(inputs) < len(kwargs):
            inputs.extend([() for _ in range(len(kwargs) - len(inputs))])
        elif len(kwargs) < len(inputs):
            kwargs.extend([{} for _ in range(len(inputs) - len(kwargs))])
        inputs = tuple(inputs)
        kwargs = tuple(kwargs)
        return inputs, kwargs

    def gather(self, outputs, output_device):
        return gather(outputs, output_device, dim=self.dim)

    def train(self, mode=True):
        super(DistributedDataParallel, self).train(mode)
        return self

    # When running in join mode, schedules an allreduce to match the one in the
    # forward pass to determine the no. of currently active processes and whether
    # all processes have joined.
    def _schedule_shadow_all_reduce_for_fwd_pass(self):
        all_active_procs = torch.zeros(1, device=self.device)
        dist.all_reduce(all_active_procs, group=self.process_group)
        return all_active_procs.item()

    # When running in join mode, schedules an allreduce to notify joined ranks
    # of whether backwards pass synchronization will run this iteraton or not.
    def _check_global_requires_backward_grad_sync(self, is_joined_rank):
        if not is_joined_rank and self.require_backward_grad_sync:
            requires_sync_tensor = torch.ones(1, device=self.device)
        else:
            requires_sync_tensor = torch.zeros(1, device=self.device)

        work = dist.all_reduce(
            requires_sync_tensor, group=self.process_group, async_op=True
        )
        return work

    # When running in join mode, checks and performs sync of module buffers if
    # the models have buffers that should be synchronized in the forward pass.
    def _check_and_sync_module_buffers(self):
        if self.will_sync_module_buffers():
            authoritative_rank = self._find_common_rank(self._distributed_rank, False)
            self._distributed_broadcast_coalesced(
                self.modules_buffers[0], self.broadcast_bucket_size, authoritative_rank
            )

    # When running in join model, agrees upon a common rank and broadcast model
    # parameters to all other ranks.
    def _sync_final_model(self, is_last_joiner):
        # Agree upon the process that will be the authoritative model copy.
        # The current rank is a candidate for being the authoritative copy if
        # is_last_joiner=True. We break ties via picking the larger rank.
        self._authoritative_rank = self._find_common_rank(
            self._distributed_rank, is_last_joiner
        )
        self._sync_params_and_buffers(authoritative_rank=self._authoritative_rank)

    # Schedule allreduce ops to match those scheduled in the reducer's backward
    # pass.
    def _match_all_reduce_for_bwd_pass(self):
        allreduce_work = []
        # Schedule allreduce in the same order as Reducer schedules them, i.e.
        # the order of the buckets. Retrieving the bucket order from the reducer
        # ensures that we keep the same order in join mode, such as when bucket
        # order is rebuilt dynamically.
        all_bucket_tensors = self.reducer.get_bucket_tensors()
        for bucket_tensors in all_bucket_tensors:
            # Joined processes contribute zero gradient. In the case that
            # divide_by_initial_world_size=True, we divide grads by the static
            # world size, if not, the dividing factor is reduced by the number
            # of joined processes.
            zero_tensors = [torch.zeros_like(t) for t in bucket_tensors]
            work = self.process_group.allreduce(zero_tensors)
            allreduce_work.append(work)
        for work in allreduce_work:
            work.wait()

    # Allreduces the used parameter mapping across ranks.
    def _match_unused_params_allreduce(self):
        locally_used_param_maps = self.reducer._get_local_used_maps()
        self.process_group.allreduce(locally_used_param_maps)

    @contextmanager
    def join(
        self,
        divide_by_initial_world_size=True,
        enable=True,
        throw_on_early_termination=False,
    ):
        r"""
        A context manager to be used in conjunction with an instance of
        :class:`torch.nn.parallel.DistributedDataParallel` to be
        able to train with uneven inputs across participating processes.

        This context manager will keep track of already-joined DDP processes,
        and "shadow" the forward and backward passes by inserting collective
        communication operations to match with the ones created by non-joined
        DDP processes. This will ensure each collective call has a corresponding
        call by already-joined DDP processes, preventing hangs or errors that
        would otherwise happen when training with uneven inputs across
        processes. Alternatively, if the flag ``throw_on_early_termination`` is
        specified to be ``True``, all trainers will throw an error once one rank
        runs out of inputs, allowing these errors to be caught and handled
        according to application logic.

        Once all DDP processes have joined, the context manager will broadcast
        the model corresponding to the last joined process to all processes to
        ensure the model is the same across all processes
        (which is guaranteed by DDP).

        To use this to enable training with uneven inputs across processes,
        simply wrap this context manager around your training loop. No further
        modifications to the model or data loading is required.

        .. warning::
            If the model or training loop this context manager is wrapped around
            has additional distributed collective operations, such as
            ``SyncBatchNorm`` in the model's forward pass, then the flag
            ``throw_on_early_termination`` must be enabled. This is because this
            context manager is not aware of non-DDP collective communication.
            This flag will cause all ranks to throw when any one rank
            exhausts inputs, allowing these errors to be caught and recovered
            from across all ranks.

        Args:
            divide_by_initial_world_size (bool): If ``True``, will divide
                gradients by the initial ``world_size`` DDP training was launched
                with. If ``False``, will compute the effective world size
                (number of ranks that have not depleted their inputs yet) and
                divide gradients by that during allreduce. Set
                ``divide_by_initial_world_size=True`` to ensure every input
                sample including the uneven inputs have equal weight in terms of
                how much they contribute to the global gradient. This is
                achieved by always dividing the gradient by the initial
                ``world_size`` even when we encounter uneven inputs. If you set
                this to ``False``, we divide the gradient by the remaining
                number of nodes. This ensures parity with training on a smaller
                ``world_size`` although it also means the uneven inputs would
                contribute more towards the global gradient. Typically, you
                would want to set this to ``True`` for cases where the last few
                inputs of your training job are uneven. In extreme cases, where
                there is a large discrepancy in the number of inputs, setting
                this to ``False`` might provide better results.
            enable (bool): Whether to enable uneven input detection or not. Pass
                in ``enable=False`` to disable in cases where you know that
                inputs are even across participating processes. Default is
                ``True``.
            throw_on_early_termination (bool): Whether to throw an error
                or continue training when at least one rank has exhausted
                inputs. If ``True``, will throw upon the first rank reaching end
                of data. If ``False``, will continue training with a smaller
                effective world size until all ranks are joined. Note that if
                this flag is specified, then the flag
                ``divide_by_initial_world_size`` would be ignored. Default
                is ``False``.


        Example::

          >>>  import torch
          >>>  import torch.distributed as dist
          >>>  import os
          >>>  import torch.multiprocessing as mp
          >>>  import torch.nn as nn
          >>>  # On each spawned worker
          >>>  def worker(rank):
          >>>      dist.init_process_group("nccl", rank=rank, world_size=2)
          >>>      torch.cuda.set_device(rank)
          >>>      model = nn.Linear(1, 1, bias=False).to(rank)
          >>>      model = torch.nn.parallel.DistributedDataParallel(
          >>>          model, device_ids=[rank], output_device=rank
          >>>      )
          >>>      # Rank 1 gets one more input than rank 0.
          >>>      inputs = [torch.tensor([1]).float() for _ in range(10 + rank)]
          >>>      with model.join():
          >>>          for _ in range(5):
          >>>              for inp in inputs:
          >>>                  loss = model(inp).sum()
          >>>                  loss.backward()
          >>>  # Without the join() API, the below synchronization will hang
          >>>  # blocking for rank 1's allreduce to complete.
          >>>  torch.cuda.synchronize(device=rank)
        """
        # Log uneven input API usage.
        self.logger._set_uneven_input_join()
        try:
            has_error = False
            self.ddp_uneven_inputs_config = _DDPUnevenInputsConfig(
                ddp_join_enabled=enable,
                ddp_join_divide_by_initial_world_size=divide_by_initial_world_size,
                ddp_join_throw_on_early_termination=throw_on_early_termination,
            )
            yield
        except Exception as e:
            # Set to skip any processing in the finally block.
            has_error = True
            raise e
        finally:
            # Skip any processing to let the exception immediately be raised if
            # there was one.
            if enable and not has_error:
                all_procs_joined = False
                is_last_joiner = True
                i = 0
                WARN_THRESHOLD = 1000
                warnings.simplefilter("once")
                while not all_procs_joined:
                    if i > WARN_THRESHOLD:
                        my_rank = self._distributed_rank
                        warnings.warn(
                            "Detected uneven input skew of greater "
                            f"than {WARN_THRESHOLD}. This means that rank {my_rank} "
                            f"has at least {WARN_THRESHOLD} fewer inputs than "
                            "other currently active ranks. This level of skew could "
                            "lead to performance degradation during training."
                        )
                    # Schedules allreduce to match fwd pass allreduce in non-joined procs
                    num_active_procs = self._schedule_shadow_all_reduce_for_fwd_pass()
                    if num_active_procs == 0:
                        all_procs_joined = True
                    else:
                        # Some DDP process still needs to be joined.
                        if self.ddp_uneven_inputs_config.ddp_join_throw_on_early_termination:
                            # Schedule allreduce telling active ranks to terminate
                            ones = torch.ones(1, device=self.device)
                            dist.all_reduce(ones, group=self.process_group)
                            # Raising StopIteration doesn't throw error in python 3.6
                            # and throws RuntimeError in 3.7+ (PEP 479), so just
                            # raise RuntimeError here.
                            raise RuntimeError(
                                f"Rank {self._distributed_rank} exhausted all inputs."
                            )
                        if is_last_joiner:
                            is_last_joiner = False
                        # It will rebuild buckets only once during training period
                        self.reducer._rebuild_buckets()
                        # Schedule a corresponding broadcast if we are syncing module
                        # buffers in the forward pass.
                        self._check_and_sync_module_buffers()

                        work = self._check_global_requires_backward_grad_sync(
                            is_joined_rank=True
                        )
                        work.wait()
                        # If nonzero, then we should sync in the bwd pass.
                        should_sync_backwards = work.result()[0].item() != 0
                        # Forward param sync is disabled in the next iteration
                        # if we are skipping grad sync this iteration. Hence, we
                        # set require_forward_param_sync appropriately here.
                        self.require_forward_param_sync = should_sync_backwards
                        if not should_sync_backwards:
                            continue
                        # Schedules one allreduce per gradient bucket to match
                        # the backwards pass allreduce.
                        self._match_all_reduce_for_bwd_pass()
                        # Check if we need to allreduce locally unused params.
                        if self.find_unused_parameters:
                            self._match_unused_params_allreduce()
                        # It will push rebuilt params only once during training period
                        self.reducer._push_all_rebuilt_params()
                        i += 1

                # All procs joined. Agree on authoritative rank and broadcast the model.
                self._sync_final_model(is_last_joiner)

    def register_comm_hook(self, state: object, hook: callable):
        r"""
        Registers a communication hook which is an enhancement that provides a
        flexible hook to users where they can specify how DDP aggregates gradients
        across multiple workers.

        This hook would be very useful for researchers to try out new ideas. For
        example, this hook can be used to implement several algorithms like GossipGrad
        and gradient compression which involve different communication strategies for
        parameter syncs while running Distributed DataParallel training.

        Args:
            state (object): Passed to the hook to maintain any state information during the training process.
                            Examples include error feedback in gradient compression,
                            peers to communicate with next in GossipGrad, etc.

                            It is locally stored by each worker
                            and shared by all the gradient tensors on the worker.
            hook (callable): Averages gradient tensors across workers and defined as:
                             ``hook(state: object, bucket: dist.GradBucket) -> torch.futures.Future``:

                             This function is called once the bucket is ready. The
                             hook can perform whatever processing is needed and return
                             a Future indicating completion of any async work (ex: allreduce).
                             If the hook doesn't perform any communication, it can also
                             just return a completed Future. The Future should hold the
                             new value of grad bucket's tensors. Once a bucket is ready,
                             c10d reducer would call this hook and use the tensors returned
                             by the Future and copy grads to individual parameters.

                             We also provide an API called ``get_future`` to retrieve a
                             Future associated with the completion of ``c10d.ProcessGroup.work``.
                             ``get_future`` is currently supported for MPI and also supported for most
                             operations on GLOO and MPI, except for peer to peer operations (send/recv).

        .. warning ::
            Grad bucket's tensors will not be predivided by world_size. User is responsible
            to divide by the world_size in case of operations like allreduce.

        .. warning ::
            DDP communication hook can only be registered once and should be registered
            before calling backward.

        .. warning ::
            The Future object that hook returns should contain a result that has the same
            shape with the tensors inside grad bucket.

        .. warning ::
            DDP communication hook does not support single-process multiple-device mode.
            Gradbucket tensors should consist of only a single tensor.

        .. warning ::
            ``get_future`` API supports NCCL, and partially GLOO and MPI backends (no support
            for peer-to-peer operations like send/recv) and will return a ``torch._C.Future``
            which is an internal type and should be used with caution. It can still be used by
            ``register_comm_hook`` API, but it is subject to some subtle differences compared
            to ``torch.futures.Future``.

        .. warning ::
            DDP communication hook is experimental and subject to change.

        Example::
            Below is an example of a noop hook that returns the same tensors.

            >>> def noop(state: object, bucket: dist.GradBucket): -> torch.futures.Future
            >>>     fut = torch.futures.Future()
            >>>     fut.set_result(bucket.get_tensors())
            >>>     return fut

            >>> ddp.register_comm_hook(state = None, hook = noop)

        Example::
            Below is an example of a Parallel SGD algorithm where gradients are encoded before
            allreduce, and then decoded after allreduce.

            >>> def encode_and_decode(state: object, bucket: dist.GradBucket): -> torch.futures.Future
            >>>     tensors = [t / process_group.world_size for t in bucket.get_tensors()]
            >>>     encoded_tensors = encode(tensors) # encode gradients
            >>>     fut = process_group.allreduce(encoded_tensors).get_future()
            >>>     # Define the then callback to decode.
            >>>     def decode(fut):
            >>>         decoded_tensors = decode(fut.value()) # decode gradients
            >>>         return decoded_tensors
            >>>     return fut.then(decode)

            >>> ddp.register_comm_hook(state = None, hook = encode_and_decode)
        """
        self._check_comm_hook(hook)
        self.logger._set_comm_hook_name(hook.__qualname__)
        dist._register_comm_hook(self.reducer, state, hook)

    def _register_builtin_comm_hook(self, comm_hook_type):
        r"""
        Registers a built-in communication hook that specifies how DDP
        aggregates gradients across multiple workers.
        The built-in hooks aim to provide efficient C++ implementations for certain hooks,
        which might not be as efficient if implemented in Python using a Python communication hook.

        Args:
            comm_hook_type (dist.BuiltinCommHookType): type of communication hook, such as
            ALLREDUCE, FP16_COMPRESS, etc.

        .. warning ::
            DDP communication hook can only be registered once and should be registered
            before calling backward.

        .. warning ::
            DDP communication hook does not support single-process multiple-device mode.
            Gradbucket tensors should consist of only a single tensor.

        .. warning ::
            DDP communication hook is experimental and subject to change.

        Example::
            Below is an example of a FP16 compression where gradients are
            compressed into 16-bit floating-point numbers before allreduce, and
            then decompressed after allreduce.

            >>> ddp._register_builtin_comm_hook(dist.BuiltinCommHookType.FP16_COMPRESS)

        """
        self.logger._set_comm_hook_name(str(comm_hook_type))
        dist._register_builtin_comm_hook(self.reducer, comm_hook_type)

    def _distributed_broadcast_coalesced(
        self, tensors, buffer_size, authoritative_rank=0
    ):
        dist._broadcast_coalesced(
            self.process_group, tensors, buffer_size, authoritative_rank
        )

    def will_sync_module_buffers(self):
        return (
            self.require_forward_param_sync
            and self.broadcast_buffers
            and len(self.modules_buffers[0]) > 0
        )

    def _find_common_rank(self, input_rank, rank_cond):
        # -1 indicates that this rank is not under consideration to be the
        # common_rank
        rank_to_use = torch.tensor(
            [input_rank if rank_cond else -1],
            device=self.device,
        )
        dist.all_reduce(rank_to_use, op=ReduceOp.MAX, group=self.process_group)
        if rank_to_use.item() == -1:
            self._log_and_throw(
                ValueError,
                "BUG! Expected rank_cond to be true for at least one process."
                " This indicates a bug in PyTorch, please report an issue."
            )
        return rank_to_use.item()

    def _sync_params(self):
        with torch.no_grad():
            # module buffer sync
            if self.will_sync_module_buffers():
                # Synchronize buffers across processes.
                # If we are running DDP with the join manager, we have to agree
                # upon a rank to sync module buffers from, since rank 0 may
                # already have been joined and have stale module buffers.
                if self.ddp_uneven_inputs_config.ddp_join_enabled:
                    authoritative_rank = self._find_common_rank(
                        self._distributed_rank, True
                    )
                else:
                    # The process with rank 0 is considered the authoritative copy.
                    authoritative_rank = 0
                self._distributed_broadcast_coalesced(
                    self.modules_buffers[0],
                    self.broadcast_bucket_size,
                    authoritative_rank,
                )

    def _passing_sync_batchnorm_handle(self, module):
        for layer in module.modules():
            if isinstance(layer, torch.nn.modules.SyncBatchNorm):
                if self.device_type == "cpu":
                    self._log_and_throw(
                        ValueError,
                        "SyncBatchNorm layers only work with GPU modules"
                    )

    def _check_comm_hook(self, hook):
        if not callable(hook):
            self._log_and_throw(TypeError, "Communication hook must be callable.")

        sig = inspect.signature(hook)
        if (
            sig.parameters["bucket"].annotation != inspect._empty
            and sig.parameters["bucket"].annotation != dist.GradBucket
        ):
            self._log_and_throw(
                ValueError,
                "Communication hook: bucket annotation should be dist.GradBucket."
            )

        if sig.return_annotation != inspect._empty and (
            sig.return_annotation != torch.futures.Future
            and sig.return_annotation != torch._C.Future
        ):
            self._log_and_throw(
                ValueError,
                "Communication hook: return annotation should be torch.futures.Future or torch._C.Future."
            )

    @property
    def _distributed_rank(self):
        return dist.get_rank(self.process_group)

    @staticmethod
    def _set_params_and_buffers_to_ignore_for_model(
        module, params_and_buffers_to_ignore
    ):
        """
        Sets parameters and buffers to be ignored by DDP. Expected format for
        parameters is the fully qualified name: {module_name}.{param_name}, and
        similarly, {module_name}.{buffer_name} for buffers. For example:
        params_to_ignore = []
        # NB: model here is vanilla PyTorch module, not yet wrapped with DDP.
        for module_name, module in model.named_modules():
            for param_name, param in module.named_parameters(recurse=False):
                if should_ignore(param):
                    # Create expected format
                    fqn = f"{module_name}.{param_name}"
                    params_to_ignore.append(fqn)
        torch.nn.parallel.DistributedDataParallel._set_params_and_buffers_to_ignore_for_model(
            model,
            params_to_ignore
        )
        """
        # This is a workaround to set parameters and buffers DDP should ignore
        # during synchronization. It will be removed when the API is finalized
        # as part of addressing https://github.com/pytorch/pytorch/issues/43690.
        module._ddp_params_and_buffers_to_ignore = params_and_buffers_to_ignore

    def _get_ddp_logging_data(self):
        r"""
        This interface can be called after DistributedDataParallel() is
        constructed. It returns a dictionary of logging data. It could help
        for debugging and analysis. The loggind data includes DistributedDataParallel
        constructor input parameters, some internal states of DistributedDataParallel
        and performance metrics. Simply print the dictorinary and see what
        these metrics are.
        THis is a prototype interface and subject to change in the future.
        """
        ddp_logging_data = self.logger._get_ddp_logging_data()
        return {**ddp_logging_data.strs_map, **ddp_logging_data.ints_map}

    def _set_ddp_runtime_logging_sample_rate(self, sample_rate):
        r"""
        This interface allows users to set sample_rate of collecting
        runtime stats. The runtime stats will be recorded for the
        first 10 iterations, after 10 iteratons runtime stats will be
        recorded once every "sample_rate" training iterations. In
        default, runtime stats are recorded for the first 10 iterations,
        after 10 iterations runtime stats are recorded once every
        "kDDPRuntimeLoggingSampleRate=100" training iterations.
        This is a prototype interface and subject to change in the future.
        """
        if sample_rate < 1:
            self._log_and_throw(
                ValueError,
                "DDP runtime logging sample rate should be equal or greater than 1"
            )
        self.reducer._set_ddp_runtime_logging_sample_rate(sample_rate)

    def _set_static_graph(self):
        """
        Users can explicitly let DDP know the trained graph is static,
        when 1) the set of used and unused parameters will not change
        during the whole training loop; in this case, it does not matter
        whether users set find_unsued_parameters = true or not.
        2) how the graph is trained will not change during the whole training
        loop (meaning there is no control flow depending on iterations).
        When graph is set to be static, DDP will support cases that can not
        be supported in the past: 1) reentrant backwards
        2) activation checkpointing multiple times 3)
        activation checkpointing with find_unused_parameters = true.
        4) not all output tensors are used in loss calculation.
        5) there is model parameter that is outside of forward function.
        6) potentially improve performance when find_unsued_parameters = true
        or there are unused parameters, as DDP will not search graph in each
        iteraton to detect unused parameters when static_graph is set to be True.

        This API should be called after DistributedDataParallel construction, and
        before training loops starts. Also it should be called in the same way for
        all ranks. For example:
            ddp_model = DistributedDataParallel(model)
            ddp_model._set_static_graph()
            for i in range(n):
                .....
        """
        self.static_graph = True
        self.reducer._set_static_graph()
        self.logger._set_static_graph()
        if self.find_unused_parameters:
            warnings.warn(
                "You passed find_unused_parameters=true to DistributedDataParallel, "
                "`_set_static_graph` will detect unused parameters automatically, so "
                "you do not need to set find_unused_parameters=true, just be sure these "
                "unused parameters will not change during training loop while calling "
                "`_set_static_graph`."
            )<|MERGE_RESOLUTION|>--- conflicted
+++ resolved
@@ -866,20 +866,16 @@
                 'grad_enabled': grad_enabled,
                 'require_backward_grad_sync': self.require_backward_grad_sync,
             }
-<<<<<<< HEAD
-            output_tensor_list, treespec = tree_flatten(output)
+            output_is_rref = RPC_AVAILABLE and isinstance(output, RRef)
+            if output_is_rref:
+                output_tensor_list, treespec = tree_flatten(output.local_value())
+            else:
+                output_tensor_list, treespec = tree_flatten(output)
             # Note: DDPSink helps to ensure that prepare_for_backward is called
             # immediately before the backwards pass, to support a variety of
             # features such as: enqueue delay allreduce for static graph, support
             # multiple calls to backwards with retain_graph=True, and support
             # finding all parameters that will not receive gradient.
-=======
-            output_is_rref = RPC_AVAILABLE and isinstance(output, RRef)
-            if output_is_rref:
-                output_tensor_list, treespec = tree_flatten(output.local_value())
-            else:
-                output_tensor_list, treespec = tree_flatten(output)
->>>>>>> e2595f85
             passthrough_tensor_list = _DDPSink.apply(
                 self.reducer,
                 state_dict,
@@ -887,13 +883,9 @@
             )
             # Reconstruct output data structure.
             output = tree_unflatten(passthrough_tensor_list, treespec)
-<<<<<<< HEAD
-            return output
-=======
             if output_is_rref:
                 output = RRef(output)
-        return output
->>>>>>> e2595f85
+            return output
 
     def scatter(self, inputs, kwargs, device_ids):
         return scatter_kwargs(inputs, kwargs, device_ids, dim=self.dim)
