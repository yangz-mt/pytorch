#define TORCH_ASSERT_ONLY_METHOD_OPERATORS
#include <torch/csrc/autograd/profiler_kineto.h>

#include <c10/macros/Export.h>
#include <c10/util/C++17.h>
#include <c10/util/Exception.h>
#include <c10/util/flat_hash_map.h>
#include <c10/util/irange.h>
#include <c10/util/overloaded.h>
#include <c10/util/variant.h>

#include <torch/csrc/profiler/api.h>
#include <torch/csrc/profiler/collection.h>
#include <torch/csrc/profiler/containers.h>
#include <torch/csrc/profiler/itt_observer.h>
#include <torch/csrc/profiler/kineto_shim.h>
#include <torch/csrc/profiler/nvtx_observer.h>

#include <ATen/Context.h>

#include <deque>
#include <limits>
#include <sstream>
#include <stdexcept>

#ifdef USE_KINETO
#include <libkineto.h>
#include <time_since_epoch.h>

#ifndef _MSC_VER
// TODO: TO be removed, once this properly works from libkineto
// Literal copy-n-paste from third_party/kineto/libkineto/src/WeakSymbols.cpp
extern "C" {
// This function is needed to avoid superfluous dependency on GNU OpenMP library
// when cuPTI is linked statically For more details see
// https://github.com/pytorch/pytorch/issues/51026
__attribute__((weak)) int acc_get_device_type() {
  throw std::runtime_error(
      "Dummy implementation of acc_get_device_type is not supposed to be called!");
}
} // extern "C"
#endif // _MSC_VER
#endif // USE_KINETO

namespace torch {
namespace autograd {
namespace profiler {

namespace {
inline int64_t getTimeUs() {
#ifdef USE_KINETO
  return libkineto::timeSinceEpoch(std::chrono::system_clock::now());
#else
  return torch::profiler::impl::getTime() / 1000;
#endif // USE_KINETO
}

using torch::profiler::impl::ActiveProfilerType;
using torch::profiler::impl::dtypesToStr;
using torch::profiler::impl::EventType;
using torch::profiler::impl::ExtraFields;
using torch::profiler::impl::ProfilerThreadLocalStateBase;
using torch::profiler::impl::Result;
using torch::profiler::impl::shapesToStr;
using torch::profiler::impl::stacksToStr;

template <typename T>
constexpr bool is_py_fields() {
  return std::is_base_of<
      torch::profiler::impl::PyExtraFieldsBase,
      typename std::remove_cv<typename std::remove_reference<T>::type>::type>::
      value;
}

struct EventFieldsVisitor {
  EventFieldsVisitor(std::shared_ptr<Result>& result, KinetoEvent& kineto_event)
      : kineto_activity_{result->kineto_activity_},
<<<<<<< HEAD
        kineto_event_{kineto_event} {
=======
        kineto_event_{kineto_event},
        post_process_{post_process} {
>>>>>>> 301fe8c2
    c10::guts::if_constexpr<torch::profiler::kKinetoAvailable>([&](auto _) {
      kineto_event.deviceIndex(_(result->kineto_info_).device);
      kineto_event.deviceResourceId(_(result->kineto_info_).resource);
    });

<<<<<<< HEAD
    setPythonMetadata(result);
    result->visit(*this);

    const auto module_hierarchy = kineto_event.moduleHierarchy();
    addMetadata("Module Hierarchy", stacksToStr(module_hierarchy.vec(), "."));
    addMetadata("Call stack", stacksToStr(kineto_event.stack().vec(), ";"));
  }

  void operator()(ExtraFields<EventType::TorchOp>& op_event) {
    kineto_event_.get().debugHandle(op_event.debug_handle_);
=======
    pushPythonMetadata(result->parent_.lock());
    c10::visit(*this, result->extra_fields_);
    handleStack(result->parent_);
  }

  void operator()(ExtraFields<EventType::TorchOp>& op_event) {
    handleJIT(op_event);
    kineto_event_.get()
        .scope((int8_t)op_event.scope_)
        .debugHandle(op_event.debug_handle_)
        .setAsync(op_event.is_async_);
>>>>>>> 301fe8c2

    auto& shapes = op_event.inputs_.shapes_;
    if (!shapes.empty()) {
      addMetadata("Input Dims", shapesToStr(shapes));
    }

    auto& dtypes = op_event.inputs_.dtypes_;
    if (!dtypes.empty()) {
      addMetadata("Input type", dtypesToStr(dtypes));
    }

    if (!op_event.extra_args_.empty()) {
      kineto_event_.get().flops(
          computeFlops(op_event.name_, op_event.extra_args_));
    }

    // add information about an associated forward op, if a sequence number
    // is available (e.g. during training)
    if (op_event.sequence_number_ >= 0) {
      addMetadata("Fwd thread id", std::to_string(op_event.forward_tid_));
      addMetadata("Sequence number", std::to_string(op_event.sequence_number_));
    }
  }

  void operator()(ExtraFields<EventType::Backend>& backend_event) {
<<<<<<< HEAD
    kineto_event_.get().debugHandle(backend_event.debug_handle_);
=======
    handleJIT(backend_event);
    kineto_event_.get()
        .scope((int8_t)backend_event.scope_)
        .debugHandle(backend_event.debug_handle_)
        .backend(backend_event.backend_);
>>>>>>> 301fe8c2

    if (!backend_event.backend_.empty()) {
      addMetadata("Backend", "\"" + backend_event.backend_ + "\"");
    }
  }

  void operator()(const ExtraFields<EventType::Allocation>& alloc) {
    kineto_event_.get().deviceIndex(alloc.device_index_);

    addMetadata("Device Type", std::to_string((int8_t)alloc.device_type_));
    addMetadata("Device Id", std::to_string(alloc.device_index_));
    addMetadata("Addr", std::to_string(reinterpret_cast<intptr_t>(alloc.ptr_)));
    addMetadata("Bytes", std::to_string(alloc.alloc_size_));
    if (alloc.total_allocated_ >= 0) {
      addMetadata("Total Allocated", std::to_string(alloc.total_allocated_));
    }
    if (alloc.total_reserved_ >= 0) {
      addMetadata("Total Reserved", std::to_string(alloc.total_reserved_));
    }
  }

  void operator()(const ExtraFields<EventType::OutOfMemory>& alloc) {
    kineto_event_.get().deviceIndex(alloc.device_index_);

    addMetadata("Device Type", std::to_string((int8_t)alloc.device_type_));
    addMetadata("Device Id", std::to_string(alloc.device_index_));
    addMetadata("Bytes", std::to_string(alloc.alloc_size_));
    if (alloc.total_allocated_ >= 0) {
      addMetadata("Total Allocated", std::to_string(alloc.total_allocated_));
    }
    if (alloc.total_reserved_ >= 0) {
      addMetadata("Total Reserved", std::to_string(alloc.total_reserved_));
    }
  }

  void operator()(const ExtraFields<EventType::PyCall>& py_call) {
    if (py_call.module_.has_value()) {
      addMetadata("Python module id", std::to_string(py_call.module_->id_));
    }
  }

<<<<<<< HEAD
  void operator()(const ExtraFields<EventType::PyCCall>& py_call) {}
=======
  void operator()(const ExtraFields<EventType::PyCCall>& py_call) {
    addPythonAnnotations(py_call);
  }

  void operator()(const ExtraFields<EventType::Kineto>& e) {
    TORCH_INTERNAL_ASSERT(kineto_activity_ == nullptr);
    const auto linked = e.linked_activity_.lock();
    if (linked) {
      kineto_event_.get().linkedCorrelationId(linked->correlationID());
    }
  }

  void pushPythonMetadata(std::shared_ptr<Result> parent) {
    auto push = [&](const auto& i) {
      c10::guts::if_constexpr<std::is_base_of<
          torch::profiler::impl::PyExtraFieldsBase,
          typename std::remove_reference<decltype(i)>::type>::
                                  value>([&](auto _) {
        py_metadata_.push_back({_(i).id_, _(i).python_tid_, parent->name()});
      });
    };
>>>>>>> 301fe8c2

  void operator()(const ExtraFields<EventType::Kineto>& e) {
    TORCH_INTERNAL_ASSERT(kineto_activity_ == nullptr);
    const auto linked = e.linked_activity_.lock();
    if (linked) {
      kineto_event_.get().linkedCorrelationId(linked->correlationID());
    }
  }

  void setPythonMetadata(std::shared_ptr<Result> result) {
    result->visit([&](const auto& i) {
      c10::guts::if_constexpr<is_py_fields<decltype(i)>()>([&](auto _) {
        addMetadata("Python thread", std::to_string(_(i).python_tid_));
        addMetadata("Python id", std::to_string(_(i).id_));

        std::string parent_id = "null";
        auto update_parent_id = [&](const auto& j) {
          // Update parent_id the first time we see a Python Result
          c10::guts::if_constexpr<is_py_fields<decltype(j)>()>(
              [&](auto _) { parent_id = std::to_string(_(j).python_tid_); });

          // And then break out of the update loop.
          return !is_py_fields<decltype(j)>();
        };

        auto parent = result->parent_.lock();
        while (parent && parent->visit(update_parent_id)) {
          parent = parent->parent_.lock();
        }
        addMetadata("Python parent id", parent_id);
      });
    });
  }

  void addMetadata(const std::string& key, const std::string& value) {
    if (kineto_activity_ && !value.empty()) {
      torch::profiler::impl::kineto::addMetadata(kineto_activity_, key, value);
    }
  }

<<<<<<< HEAD
=======
  struct PythonMetadata {
    size_t id_;
    size_t python_tid_;
    std::string name_;
  };

>>>>>>> 301fe8c2
  const torch::profiler::impl::kineto::activity_t* kineto_activity_;
  std::reference_wrapper<KinetoEvent> kineto_event_;
};

// Assumption: Total threads number will not exceed 2^16-1, and total ops will
// not exceed 2^48 -1.
static inline uint64_t getForwardThreadKey(uint64_t tid, uint64_t seqNr) {
  return (((tid) << 48) | ((seqNr) & (((uint64_t)1 << 48) - 1)));
}

struct KinetoThreadLocalState : public ProfilerThreadLocalStateBase {
  explicit KinetoThreadLocalState(
      const ProfilerConfig& config,
      std::set<torch::profiler::impl::ActivityType> activities)
      : ProfilerThreadLocalStateBase(config),
        start_time_(getTimeUs()),
        record_queue_(config, activities) {}
  ~KinetoThreadLocalState() override = default;

  static KinetoThreadLocalState* getTLS() {
    auto tls = ProfilerThreadLocalStateBase::getTLS();
    TORCH_INTERNAL_ASSERT_DEBUG_ONLY(
        tls == nullptr || tls->profilerType() == ActiveProfilerType::KINETO);
    return static_cast<KinetoThreadLocalState*>(tls);
  }

  ActiveProfilerType profilerType() override {
    return ActiveProfilerType::KINETO;
  }

  void reportMemoryUsage(
      void* ptr,
      int64_t alloc_size,
      int64_t total_allocated,
      int64_t total_reserved,
      c10::Device device) override {
    if (config_.profile_memory && config_.state != ProfilerState::Disabled) {
      record_queue_.getSubqueue()->emplace_allocation_event(
          torch::profiler::impl::getApproximateTime(),
          ptr,
          alloc_size,
          total_allocated,
          total_reserved,
          device.type(),
          device.index());
    }
  }

  void reportOutOfMemory(
      int64_t alloc_size,
      int64_t total_allocated,
      int64_t total_reserved,
      c10::Device device) override {
    if (config_.profile_memory && config_.state != ProfilerState::Disabled) {
      record_queue_.getSubqueue()->emplace_ooms_event(
          torch::profiler::impl::getApproximateTime(),
          alloc_size,
          total_allocated,
          total_reserved,
          device.type(),
          device.index());
    }
  }

  const post_process_t& getEventPostProcessingCallback() const {
    return event_post_process_cb_;
  }

  void setEventPostProcessingCallback(post_process_t&& cb) {
    event_post_process_cb_ = std::move(cb);
  }

  std::unique_ptr<torch::profiler::impl::kineto::ActivityTraceWrapper>
  finalizeTrace() {
    auto end_time = getTimeUs();
    record_queue_.stop();

    std::lock_guard<std::mutex> guard(state_mutex_);
    auto converter = clock_converter_.makeConverter();
    auto records_and_trace =
        record_queue_.getRecords(converter, start_time_, end_time);

    materializeOpEvents(records_and_trace.first);

    // finalizeCPUTrace(cpu_trace_.get());

    // `kineto_events_` does not include Python events. Instead it exposes them
    // via the `stacks` property.
    kineto_events_.erase(
        std::remove_if(
            kineto_events_.begin(),
            kineto_events_.end(),
            [](const auto& i) { return i.isPythonFunction(); }),
        kineto_events_.end());

    return std::move(records_and_trace.second);
  }

<<<<<<< HEAD
  template <typename T>
  void invokeCallback(T& t) {
    if (event_post_process_cb_) {
      event_post_process_cb_(t.debug_handle_, t.jit_stack_, t.jit_modules_);
    }
  }

=======
>>>>>>> 301fe8c2
  void materializeOpEvents(std::vector<std::shared_ptr<Result>>& events) {
    for (auto& e : events) {
      if (e->parent_.expired()) {
        event_tree_.push_back(e);
      }

      if (e->finished_) {
<<<<<<< HEAD
        kineto_events_.emplace_back(e);
        kineto_events_.back().durationUs(
            (e->endTimeNS() - e->start_time_ns_) / 1000);

        e->visit(c10::overloaded(
            [this](ExtraFields<EventType::TorchOp>& i) { invokeCallback(i); },
            [this](ExtraFields<EventType::Backend>& i) { invokeCallback(i); },
            [](auto&) {}));

        EventFieldsVisitor set_fields_and_metadata(e, kineto_events_.back());
=======
        kineto_events_.emplace_back(
            e->kinetoType() == libkineto::ActivityType::PYTHON_FUNCTION);
        kineto_events_.back()
            .name(e->name())
            .startUs(e->start_time_ns_ / 1000)
            .durationUs((e->endTimeNS() - e->start_time_ns_) / 1000)
            .correlationId(e->correlationID())
            .deviceType(e->deviceType())
            .startThreadId(e->start_tid_)
            .endThreadId(e->endTID())
            .activityType((uint8_t)e->kinetoType());

        EventFieldsVisitor set_fields_and_metadata(
            e, kineto_events_.back(), getEventPostProcessingCallback());
>>>>>>> 301fe8c2

        // It is not safe to use the activity after post processing.
        e->kineto_activity_ = nullptr;
      }
    }
  }

  void finalizeCPUTrace(
      std::unique_ptr<torch::profiler::impl::kineto::trace_t>& cpu_trace) {
#ifndef USE_KINETO
  }
#else // USE_KINETO
    TORCH_INTERNAL_ASSERT(
        cpu_trace->activities.size() == kineto_events_.size());
    // startThreadId_seqNum to pointer of activity.
    // Low-16bits of startThreadId and low-48bits seqNum are concatenated into
    // one uint64_t variable as key.

    // From the time being, we need disable the forward/backward correlation
    // feature to workaround the crash bug.
    // TODO: by Mike Guo
    // reenable the forward/backward correlation when kineto fix the following
    // raw pointer
    //    GenericTraceActivity.flow.linkedActivity
    /*
    std::unordered_map<uint64_t, libkineto::GenericTraceActivity*>
        tidSeq2activity;

    for (const auto idx : c10::irange(cpu_trace->activities.size())) {
      auto& kineto_event = kineto_events_[idx];
      auto& activity = cpu_trace->activities[idx];

      // add information about an associated forward op, if a sequence number
      // is available (e.g. during training)
      if (kineto_event.sequenceNr() >= 0) {
        generateForwardBackwardLink(
            kineto_event, fwd_bwd_link_id, activity, tidSeq2activity);
      }
    }
    */
  }

  void generateForwardBackwardLink(
      const KinetoEvent& kineto_event,
      uint64_t& fwd_bwd_link_id,
      libkineto::GenericTraceActivity& activity,
      std::unordered_map<uint64_t, libkineto::GenericTraceActivity*>&
          tidSeq2activity) {
    if (kineto_event.fwdThreadId() > 0) {
      // act is backward op.
      uint64_t key = getForwardThreadKey(
          kineto_event.fwdThreadId(), kineto_event.sequenceNr());
      auto iter = tidSeq2activity.find(key);
      if (iter != tidSeq2activity.end()) {
        libkineto::GenericTraceActivity* fwd = iter->second;
        fwd->flow.start = true;
        activity.flow.id = fwd->flow.id = fwd_bwd_link_id;
        activity.flow.type = fwd->flow.type = libkineto::kLinkFwdBwd;
        ++fwd_bwd_link_id;
      }
    } else if (kineto_event.startThreadId() != 0) {
      // act is forward op.
      uint64_t key = getForwardThreadKey(
          kineto_event.startThreadId(), kineto_event.sequenceNr());
      // Assumption: Among all ops with same sequence number,
      // the one with biggest start time is most likely launching backward op.
      auto iter = tidSeq2activity.find(key);
      if (iter == tidSeq2activity.end()) {
        tidSeq2activity[key] = &activity;
      } else {
        // Now the sequence number is only incremented on creating a "Node"
        // object for backward pass, by calling
        // "at::sequence_number::get_and_increment()". Among all ops with same
        // sequence number, the one with biggest startTime is the one launching
        // backward op.
        if (activity.startTime >= iter->second->startTime) {
          tidSeq2activity[key] = &activity;
        }
      }
    }
  }
#endif // USE_KINETO

  uint64_t start_time_;
  torch::profiler::impl::ApproximateClockToUnixTimeConverter clock_converter_;
  torch::profiler::impl::RecordQueue record_queue_;
  std::vector<KinetoEvent> kineto_events_;
  std::vector<experimental_event_t> event_tree_;
  // Optional, if event post-processing is enabled.
  post_process_t event_post_process_cb_;
};

class GlobalStateManager {
 public:
  static GlobalStateManager& singleton() {
    static GlobalStateManager singleton_;
    return singleton_;
  }

  template <typename... Args>
  static void init(Args... args) {
    if (singleton().state_) {
      LOG(WARNING) << "GlobalStatePtr already exists!";
    } else {
      singleton().state_ =
          std::make_shared<KinetoThreadLocalState>(std::forward<Args>(args)...);
    }
  }

  static auto* get() {
    return singleton().state_.get();
  }

  static std::shared_ptr<c10::DebugInfoBase> pop() {
    TORCH_INTERNAL_ASSERT(
        singleton().state_ != nullptr,
        "Global state ptr cannot be null before resetting");
    auto out = singleton().state_;
    singleton().state_.reset();
    return out;
  }

 private:
  GlobalStateManager() = default;

  std::shared_ptr<KinetoThreadLocalState> state_;
};

template <bool use_global>
static KinetoThreadLocalState* getStatePtr() {
  return c10::guts::if_constexpr<use_global>(
      [] { return GlobalStateManager::get(); },
      [] { return KinetoThreadLocalState::getTLS(); });
}

template <bool use_global_state_ptr = false>
std::unique_ptr<at::ObserverContext> onFunctionEnter(
    const at::RecordFunction& fn) {
  auto state_ptr = getStatePtr<use_global_state_ptr>();
  if (!state_ptr) {
    return nullptr;
  }
  return state_ptr->record_queue_.getSubqueue()->begin_op(fn);
}

// @lint-ignore CLANGTIDY clang-diagnostic-unused-parameter
template <bool use_global_state_ptr = false>
void onFunctionExit(
    const at::RecordFunction& fn,
    at::ObserverContext* ctx_ptr) {
  auto state_ptr = getStatePtr<use_global_state_ptr>();
  if (!state_ptr) {
    return;
  }
  const auto& config = state_ptr->config();
  auto* kineto_ctx_ptr =
      static_cast<torch::profiler::impl::KinetoObserverContext*>(ctx_ptr);
  TORCH_INTERNAL_ASSERT(kineto_ctx_ptr != nullptr);
  kineto_ctx_ptr->event_->end_time_ =
      torch::profiler::impl::getApproximateTime();
  kineto_ctx_ptr->event_->basic_fields_.end_tid_ =
      at::RecordFunction::currentThreadId();
  if (config.state == ProfilerState::KINETO_GPU_FALLBACK) {
    try {
      auto fallback = kineto_ctx_ptr->fallback_;
      TORCH_INTERNAL_ASSERT(fallback != nullptr);
      torch::profiler::impl::cudaStubs()->record(
          nullptr, &fallback->cuda_event_end_, nullptr);
    } catch (const std::exception& e) {
      LOG(WARNING) << "Failed to record CUDA event. " << e.what();
    }
  }

  if (fn.scope() == at::RecordScope::USER_SCOPE) {
    torch::profiler::impl::kineto::popUserCorrelationId();
  } else {
    torch::profiler::impl::kineto::popCorrelationId();
  }
}

template <bool use_global_callback = false>
void pushProfilingCallbacks(const std::unordered_set<at::RecordScope>& scopes) {
  auto registration_state_ptr = getStatePtr<use_global_callback>();
  TORCH_INTERNAL_ASSERT(registration_state_ptr, "Expected profiler state set");
  auto recordFunctionCallback =
      at::RecordFunctionCallback(
          onFunctionEnter<use_global_callback>,
          onFunctionExit<use_global_callback>)
          .needsInputs(registration_state_ptr->config().report_input_shapes)
          .scopes(scopes);

  auto handle = c10::guts::if_constexpr<use_global_callback>(
      [&] { return at::addGlobalCallback(recordFunctionCallback); },
      [&] { return at::addThreadLocalCallback(recordFunctionCallback); });
  registration_state_ptr->setCallbackHandle(handle);
}

} // namespace

void reportBackendEventToActiveKinetoProfiler(
    const int64_t start_time_us,
    const int64_t end_time_us,
    const int64_t debug_handle,
    const at::RecordScope scope,
    const std::string& event_name,
    const std::string& backend_name) {
  TORCH_INTERNAL_ASSERT(
      GlobalStateManager::get() == nullptr,
      "On-demand profiling does not support post processing callback");

  auto state_ptr = KinetoThreadLocalState::getTLS();
  if (!state_ptr) {
    return;
  }

  state_ptr->record_queue_.getSubqueue()->emplace_backend_event(
      start_time_us,
      end_time_us,
      debug_handle,
      scope,
      event_name,
      backend_name);

  /* no support for input shapes now?
  if (config.report_input_shapes) {
    ctx_ptr->shapes = inputSizes(fn);
    ctx_ptr->dtypes = inputTypes(fn);
  }
  */
}

void prepareProfiler(
    const torch::profiler::impl::ProfilerConfig& config,
    const std::set<torch::profiler::impl::ActivityType>& activities) {
  if (config.state == ProfilerState::NVTX ||
      config.state == ProfilerState::ITT) {
    return;
  }
  TORCH_CHECK(
      config.state == ProfilerState::KINETO ||
          config.state == ProfilerState::KINETO_GPU_FALLBACK,
      "Supported only in Kineto profiler");
  torch::profiler::impl::kineto::prepareTrace(
      /*cpuOnly=*/!at::hasCUDA(), activities, config.experimental_config);
}

void enableProfilerWithEventPostProcess(
    const torch::profiler::impl::ProfilerConfig& config,
    const std::set<torch::profiler::impl::ActivityType>& activities,
    post_process_t&& cb,
    const std::unordered_set<at::RecordScope>& scopes) {
  TORCH_CHECK(
      config.state != ProfilerState::NVTX,
      "NVTX does not support post processing callback.");
  TORCH_CHECK(
      config.state != ProfilerState::ITT,
      "ITT does not support post processing callback.");
  TORCH_INTERNAL_ASSERT(
      GlobalStateManager::get() == nullptr,
      "On-demand profiling does not support post processing callback");

  enableProfiler(config, activities, scopes);
  auto state_ptr = KinetoThreadLocalState::getTLS();
  state_ptr->setEventPostProcessingCallback(std::move(cb));
}

void enableProfiler(
    const torch::profiler::impl::ProfilerConfig& config,
    const std::set<torch::profiler::impl::ActivityType>& activities,
    const std::unordered_set<at::RecordScope>& scopes) {
  TORCH_CHECK(!profilerEnabled(), "Profiler is already enabled on this thread");
  if (config.state == ProfilerState::NVTX) {
    torch::profiler::impl::pushNVTXCallbacks(config, scopes);
    return;
  } else if (config.state == ProfilerState::ITT) {
    torch::profiler::impl::pushITTCallbacks(config, scopes);
    return;
  }

  TORCH_CHECK(
      config.state == ProfilerState::KINETO ||
      config.state == ProfilerState::KINETO_GPU_FALLBACK ||
      config.state == ProfilerState::KINETO_ONDEMAND);
  TORCH_CHECK(
      !activities.empty(), "No activities specified for Kineto profiler");

  if (config.state == ProfilerState::KINETO ||
      config.state == ProfilerState::KINETO_GPU_FALLBACK) {
    auto state = std::make_shared<KinetoThreadLocalState>(config, activities);
    c10::ThreadLocalDebugInfo::_push(c10::DebugInfoKind::PROFILER_STATE, state);

    if (activities.count(ActivityType::CPU)) {
      pushProfilingCallbacks<false>(scopes);
    }
    torch::profiler::impl::kineto::startTrace();
  }

  if (config.state == ProfilerState::KINETO_ONDEMAND) {
    GlobalStateManager::init(config, activities);

    TORCH_INTERNAL_ASSERT(
        activities.count(ActivityType::CPU),
        "Ondemand profiling must enable CPU tracing");
    pushProfilingCallbacks<true>(scopes);
  }
}

std::unique_ptr<ProfilerResult> disableProfiler() {
  auto state_ptr = std::static_pointer_cast<
      torch::profiler::impl::ProfilerThreadLocalStateBase>(
      GlobalStateManager::get() == nullptr
          ? c10::ThreadLocalDebugInfo::_pop(c10::DebugInfoKind::PROFILER_STATE)
          : GlobalStateManager::pop());

  const auto& config = state_ptr->config();
  TORCH_CHECK(
      state_ptr &&
          (config.state == ProfilerState::KINETO ||
           config.state == ProfilerState::KINETO_GPU_FALLBACK ||
           config.state == ProfilerState::KINETO_ONDEMAND ||
           config.state == ProfilerState::NVTX ||
           config.state == ProfilerState::ITT),
      "Can't disable Kineto profiler when it's not running");

  if (state_ptr->hasCallbackHandle()) {
    at::removeCallback(state_ptr->callbackHandle());
  }

  // Traces are converged via libkineto automatically for ondemand flow
  if (state_ptr->config().state == ProfilerState::KINETO_ONDEMAND) {
    (void)std::static_pointer_cast<KinetoThreadLocalState>(state_ptr)
        ->finalizeTrace();
    return std::make_unique<ProfilerResult>();
  }

  // Shared among NVTX, KINETO, KINETO_GPU_FALLBACK
  std::unique_ptr<ProfilerResult> result;
  if (state_ptr->config().state == ProfilerState::NVTX) {
    result = std::make_unique<ProfilerResult>();
  }

  if (config.state == ProfilerState::KINETO ||
      config.state == ProfilerState::KINETO_GPU_FALLBACK) {
    auto kineto_state_ptr =
        std::static_pointer_cast<KinetoThreadLocalState>(state_ptr);
    auto trace = kineto_state_ptr->finalizeTrace();
    result = std::make_unique<ProfilerResult>(
        kineto_state_ptr->start_time_,
        std::move(kineto_state_ptr->kineto_events_),
        std::move(trace),
        std::move(kineto_state_ptr->event_tree_));
  }

  return result;
}

KinetoEvent::KinetoEvent(
    std::shared_ptr<const torch::profiler::impl::Result> result)
    : result_{result} {
  TORCH_INTERNAL_ASSERT(result != nullptr);

  // Populate Python stack
  auto parent = result_->parent_.lock();
  while (parent != nullptr) {
    parent->visit([&](const auto& i) {
      if (is_py_fields<decltype(i)>()) {
        python_stack_.push_back(parent->name());
      }
    });
    parent = parent->parent_.lock();
  }
}

bool KinetoEvent::isPythonFunction() const {
  return result_->visit(
      [](const auto& i) { return is_py_fields<decltype(i)>(); });
}

const c10::ArrayRef<std::string> KinetoEvent::stack() const {
  auto get = [&](const auto& i) -> auto& {
    return !i.jit_stack_.empty() ? i.jit_stack_ : python_stack_;
  };

  using out_t = const c10::ArrayRef<std::string>;
  return result_->visit(c10::overloaded(
      [&](const ExtraFields<EventType::TorchOp>& i) -> out_t { return get(i); },
      [&](const ExtraFields<EventType::Backend>& i) -> out_t { return get(i); },
      [&](const auto&) -> out_t { return python_stack_; }));
}

int64_t KinetoEvent::cudaElapsedUs() const {
  auto cuda_event_start = fallbackStart();
  auto cuda_event_end = fallbackEnd();
  if (!cuda_event_start || !cuda_event_end) {
    return -1;
  }
  try {
    return (int64_t)torch::profiler::impl::cudaStubs()->elapsed(
        &cuda_event_start, &cuda_event_end);
  } catch (std::exception& e) {
    LOG(WARNING) << "Failed to measure time between two CUDA events. "
                 << e.what();
  }
  return -1;
}

#define FORWARD_FROM_RESULT(method_name, result_expr)                        \
  decltype(std::declval<KinetoEvent>().method_name())                        \
  KinetoEvent::method_name() const {                                         \
    return static_cast<decltype(std::declval<KinetoEvent>().method_name())>( \
        result_->result_expr);                                               \
  }

FORWARD_FROM_RESULT(startThreadId, start_tid_)
FORWARD_FROM_RESULT(endThreadId, endTID())
FORWARD_FROM_RESULT(activityType, kinetoType())
FORWARD_FROM_RESULT(name, name())
FORWARD_FROM_RESULT(deviceType, deviceType())
FORWARD_FROM_RESULT(startUs, start_time_ns_ / 1000)
FORWARD_FROM_RESULT(correlationId, correlationID())
#undef FORWARD_FROM_RESULT

// Most of the fields in `KinetoEvent` only make sense for a single event type.
// (Generally TorchOp.) For all other types they simply return the default
// value. This macro provides a succinct way of expressing this behavior.
#define TYPED_ATTR_WITH_DEFAULT(                                       \
    event_type, method_name, expression, default_value)                \
  decltype(std::declval<KinetoEvent>().method_name())                  \
  KinetoEvent::method_name() const {                                   \
    using out_t = decltype(std::declval<KinetoEvent>().method_name()); \
    return result_->visit(c10::overloaded(                             \
        [](const ExtraFields<EventType::event_type>& e) -> out_t {     \
          return expression;                                           \
        },                                                             \
        [](const auto&) -> out_t { return default_value; }));          \
  }

#define TYPED_ATTR(event_type, method_name, expression) \
  TYPED_ATTR_WITH_DEFAULT(event_type, method_name, expression, {})

TYPED_ATTR_WITH_DEFAULT(TorchOp, sequenceNr, e.sequence_number_, -1)
TYPED_ATTR(TorchOp, fwdThreadId, e.sequence_number_ >= 0 ? e.forward_tid_ : 0)
TYPED_ATTR(TorchOp, hasShapes, !e.inputs_.shapes_.empty())
TYPED_ATTR(TorchOp, shapes, e.inputs_.shapes_)
TYPED_ATTR(TorchOp, hasTypes, !e.inputs_.dtypes_.empty())
TYPED_ATTR(TorchOp, dtypes, e.inputs_.dtypes_)
TYPED_ATTR(TorchOp, scope, static_cast<uint8_t>(e.scope_))
TYPED_ATTR(TorchOp, hasModuleHierarchy, !e.jit_modules_.empty())
TYPED_ATTR(TorchOp, moduleHierarchy, e.jit_modules_)
TYPED_ATTR(TorchOp, isAsync, e.is_async_)
TYPED_ATTR(TorchOp, fallbackStart, e.gpu_fallback_.cuda_event_start_)
TYPED_ATTR(TorchOp, fallbackEnd, e.gpu_fallback_.cuda_event_end_)
TYPED_ATTR(Backend, backend, e.backend_)
TYPED_ATTR(Allocation, nBytes, e.alloc_size_)
#undef TYPED_ATTR
#undef TYPED_ATTR_WITH_DEFAULT

ProfilerResult::ProfilerResult(
    uint64_t start_time,
    std::vector<KinetoEvent> events,
    std::unique_ptr<torch::profiler::impl::kineto::ActivityTraceWrapper>&&
        trace,
    std::vector<experimental_event_t>&& event_tree)
    : trace_start_us_(start_time),
      events_(std::move(events)),
      trace_(std::move(trace)),
      event_tree_(std::move(event_tree)) {}
ProfilerResult::ProfilerResult() = default;
ProfilerResult::~ProfilerResult() = default;

void ProfilerResult::save(const std::string& path) {
  trace_->save(path);
}

} // namespace profiler
} // namespace autograd
} // namespace torch<|MERGE_RESOLUTION|>--- conflicted
+++ resolved
@@ -75,18 +75,12 @@
 struct EventFieldsVisitor {
   EventFieldsVisitor(std::shared_ptr<Result>& result, KinetoEvent& kineto_event)
       : kineto_activity_{result->kineto_activity_},
-<<<<<<< HEAD
         kineto_event_{kineto_event} {
-=======
-        kineto_event_{kineto_event},
-        post_process_{post_process} {
->>>>>>> 301fe8c2
     c10::guts::if_constexpr<torch::profiler::kKinetoAvailable>([&](auto _) {
       kineto_event.deviceIndex(_(result->kineto_info_).device);
       kineto_event.deviceResourceId(_(result->kineto_info_).resource);
     });
 
-<<<<<<< HEAD
     setPythonMetadata(result);
     result->visit(*this);
 
@@ -97,19 +91,6 @@
 
   void operator()(ExtraFields<EventType::TorchOp>& op_event) {
     kineto_event_.get().debugHandle(op_event.debug_handle_);
-=======
-    pushPythonMetadata(result->parent_.lock());
-    c10::visit(*this, result->extra_fields_);
-    handleStack(result->parent_);
-  }
-
-  void operator()(ExtraFields<EventType::TorchOp>& op_event) {
-    handleJIT(op_event);
-    kineto_event_.get()
-        .scope((int8_t)op_event.scope_)
-        .debugHandle(op_event.debug_handle_)
-        .setAsync(op_event.is_async_);
->>>>>>> 301fe8c2
 
     auto& shapes = op_event.inputs_.shapes_;
     if (!shapes.empty()) {
@@ -135,15 +116,7 @@
   }
 
   void operator()(ExtraFields<EventType::Backend>& backend_event) {
-<<<<<<< HEAD
     kineto_event_.get().debugHandle(backend_event.debug_handle_);
-=======
-    handleJIT(backend_event);
-    kineto_event_.get()
-        .scope((int8_t)backend_event.scope_)
-        .debugHandle(backend_event.debug_handle_)
-        .backend(backend_event.backend_);
->>>>>>> 301fe8c2
 
     if (!backend_event.backend_.empty()) {
       addMetadata("Backend", "\"" + backend_event.backend_ + "\"");
@@ -185,12 +158,7 @@
     }
   }
 
-<<<<<<< HEAD
   void operator()(const ExtraFields<EventType::PyCCall>& py_call) {}
-=======
-  void operator()(const ExtraFields<EventType::PyCCall>& py_call) {
-    addPythonAnnotations(py_call);
-  }
 
   void operator()(const ExtraFields<EventType::Kineto>& e) {
     TORCH_INTERNAL_ASSERT(kineto_activity_ == nullptr);
@@ -200,47 +168,32 @@
     }
   }
 
-  void pushPythonMetadata(std::shared_ptr<Result> parent) {
-    auto push = [&](const auto& i) {
-      c10::guts::if_constexpr<std::is_base_of<
-          torch::profiler::impl::PyExtraFieldsBase,
-          typename std::remove_reference<decltype(i)>::type>::
-                                  value>([&](auto _) {
-        py_metadata_.push_back({_(i).id_, _(i).python_tid_, parent->name()});
-      });
-    };
->>>>>>> 301fe8c2
-
-  void operator()(const ExtraFields<EventType::Kineto>& e) {
-    TORCH_INTERNAL_ASSERT(kineto_activity_ == nullptr);
-    const auto linked = e.linked_activity_.lock();
-    if (linked) {
-      kineto_event_.get().linkedCorrelationId(linked->correlationID());
-    }
-  }
-
   void setPythonMetadata(std::shared_ptr<Result> result) {
-    result->visit([&](const auto& i) {
-      c10::guts::if_constexpr<is_py_fields<decltype(i)>()>([&](auto _) {
-        addMetadata("Python thread", std::to_string(_(i).python_tid_));
-        addMetadata("Python id", std::to_string(_(i).id_));
-
-        std::string parent_id = "null";
-        auto update_parent_id = [&](const auto& j) {
-          // Update parent_id the first time we see a Python Result
-          c10::guts::if_constexpr<is_py_fields<decltype(j)>()>(
-              [&](auto _) { parent_id = std::to_string(_(j).python_tid_); });
-
-          // And then break out of the update loop.
-          return !is_py_fields<decltype(j)>();
-        };
-
-        auto parent = result->parent_.lock();
-        while (parent && parent->visit(update_parent_id)) {
-          parent = parent->parent_.lock();
-        }
-        addMetadata("Python parent id", parent_id);
-      });
+    result->visit([&, this](const auto& i) -> void {
+      c10::guts::if_constexpr<is_py_fields<decltype(i)>()>(
+          [&, this](auto _) -> void {
+            this->addMetadata(
+                "Python thread", std::to_string(_(i).python_tid_));
+            this->addMetadata("Python id", std::to_string(_(i).id_));
+
+            std::string parent_id = "null";
+            auto update_parent_id = [&](const auto& j) -> bool {
+              // Update parent_id the first time we see a Python Result
+              constexpr bool is_python_parent = is_py_fields<decltype(j)>();
+              c10::guts::if_constexpr<is_python_parent>([&](auto _) -> void {
+                parent_id = std::to_string(_(j).id_);
+              });
+
+              // And then break out of the update loop.
+              return !is_python_parent;
+            };
+
+            std::shared_ptr<Result> parent = result->parent_.lock();
+            while (parent && parent->visit(update_parent_id)) {
+              parent = parent->parent_.lock();
+            }
+            this->addMetadata("Python parent id", parent_id);
+          });
     });
   }
 
@@ -250,15 +203,6 @@
     }
   }
 
-<<<<<<< HEAD
-=======
-  struct PythonMetadata {
-    size_t id_;
-    size_t python_tid_;
-    std::string name_;
-  };
-
->>>>>>> 301fe8c2
   const torch::profiler::impl::kineto::activity_t* kineto_activity_;
   std::reference_wrapper<KinetoEvent> kineto_event_;
 };
@@ -357,7 +301,6 @@
     return std::move(records_and_trace.second);
   }
 
-<<<<<<< HEAD
   template <typename T>
   void invokeCallback(T& t) {
     if (event_post_process_cb_) {
@@ -365,8 +308,6 @@
     }
   }
 
-=======
->>>>>>> 301fe8c2
   void materializeOpEvents(std::vector<std::shared_ptr<Result>>& events) {
     for (auto& e : events) {
       if (e->parent_.expired()) {
@@ -374,7 +315,6 @@
       }
 
       if (e->finished_) {
-<<<<<<< HEAD
         kineto_events_.emplace_back(e);
         kineto_events_.back().durationUs(
             (e->endTimeNS() - e->start_time_ns_) / 1000);
@@ -385,22 +325,6 @@
             [](auto&) {}));
 
         EventFieldsVisitor set_fields_and_metadata(e, kineto_events_.back());
-=======
-        kineto_events_.emplace_back(
-            e->kinetoType() == libkineto::ActivityType::PYTHON_FUNCTION);
-        kineto_events_.back()
-            .name(e->name())
-            .startUs(e->start_time_ns_ / 1000)
-            .durationUs((e->endTimeNS() - e->start_time_ns_) / 1000)
-            .correlationId(e->correlationID())
-            .deviceType(e->deviceType())
-            .startThreadId(e->start_tid_)
-            .endThreadId(e->endTID())
-            .activityType((uint8_t)e->kinetoType());
-
-        EventFieldsVisitor set_fields_and_metadata(
-            e, kineto_events_.back(), getEventPostProcessingCallback());
->>>>>>> 301fe8c2
 
         // It is not safe to use the activity after post processing.
         e->kineto_activity_ = nullptr;
