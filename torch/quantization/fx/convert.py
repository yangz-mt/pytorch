from typing import Any, Dict, Tuple, List, Callable, Optional, Union
from collections import defaultdict
import torch
from torch.fx import (
    GraphModule,
    Proxy,
    map_arg
)
from torch.fx.graph import (
    Graph,
    Node,
)
from torch.fx.node import Argument
from .quantization_types import Pattern
from ..qconfig import QConfigAny
from .match_utils import (
    find_matches,
)
from .graph_module import (
    is_observed_module,
    is_observed_standalone_module,
    QuantizedGraphModule,
)
from .quantization_patterns import (
    QuantizeHandler,
)
from ._equalize import update_obs_for_equalization, convert_eq_obs
from .utils import (
    is_get_tensor_info_node,
    node_return_type_is_int,
    quantize_node,
    get_new_attr_name_with_prefix,
    collect_producer_nodes,
    graph_module_from_producer_nodes,
    get_custom_module_class_keys,
    WEIGHT_INDEX_DICT,
)

from ..quantize import (
    _remove_qconfig,
    is_activation_post_process,
)
from ..utils import (
    activation_is_statically_quantized,
    activation_dtype,
)

from .lower_to_fbgemm import lower_to_fbgemm

# weight prepacking ops
WEIGHT_PREPACK_OPS = {
    torch._ops.ops.quantized.linear_prepack,
    torch._ops.ops.quantized.linear_prepack_fp16,
    torch._ops.ops.quantized.conv1d_prepack,
    torch._ops.ops.quantized.conv2d_prepack,
    torch._ops.ops.quantized.conv3d_prepack,
}

def run_weight_observers(observed: GraphModule) -> None:
    r''' Extract the subgraph that produces the weight for dynamic quant
    or weight only quant node and run the subgraph to observe the weight.
    Note that the observers of dynamic quant or weight only quant ops are
    run during the convert step.
    '''
    for node in observed.graph.nodes:
        if node.op == 'call_function' and node.target in WEIGHT_INDEX_DICT:
            for i, node_arg in enumerate(node.args):
                if i in WEIGHT_INDEX_DICT[node.target]:
                    # node_arg is weight
                    weight_observer_nodes = collect_producer_nodes(node_arg)
                    if weight_observer_nodes is not None:
                        weight_observer_module = \
                            graph_module_from_producer_nodes(
                                observed, weight_observer_nodes)
                        # run the weight observer
                        weight_observer_module()

def fold_weight(
        quantized: QuantizedGraphModule,
        node_name_to_scope: Dict[str, Tuple[str, type]]) -> QuantizedGraphModule:
    """
    Trace back from the weight node util we hit getattr, reconstruct the
    graph module with the traced nodes and run the graph module to pack the
    weight. then replace the original chain of ops with the packed weight.
    """
    packed_weights = dict()
    # map from folded node name to the prepacked weight name
    folded_nodes = dict()
    # get packed weights
    for node in quantized.graph.nodes:
        if node.op == 'call_function' and node.target in WEIGHT_PREPACK_OPS:
            nodes_to_fold = collect_producer_nodes(node)
            if nodes_to_fold is not None:
                for node_to_fold in nodes_to_fold:
                    folded_nodes[node_to_fold.name] = node

                prepacking_module = graph_module_from_producer_nodes(
                    quantized, nodes_to_fold)
                packed_weight = prepacking_module()
                packed_weights[node.name] = packed_weight

    # remove folded nodes and replace the prepacking node with getattr
    folded_graph = Graph()
    env: Dict[Any, Any] = {}

    def load_arg(a):
        return map_arg(a, lambda node: env[node.name])
    quantized_root = quantized
    quantized_graph = quantized.graph

    for node in quantized_graph.nodes:
        prepack_node = folded_nodes.get(node.name, None)
        if prepack_node is node:
            packed_weight = packed_weights[node.name]
            # add a prepacked attribute to root
            op_node = list(prepack_node.users)[0]
            module_path, _ = node_name_to_scope[op_node.name]
            get_new_packed_weight_name = \
                get_new_attr_name_with_prefix(module_path + '_packed_weight_')
            packed_weight_name = get_new_packed_weight_name(quantized_root)
            setattr(quantized_root, packed_weight_name, packed_weight)
            # replace prepack node with a getattr node
            env[node.name] = folded_graph.create_node(
                'get_attr', packed_weight_name, (), {})
        elif prepack_node is not None:
            # remove the foled node
            continue
        else:
            # copy other nodes
            env[node.name] = folded_graph.node_copy(node, load_arg)
    quantized = QuantizedGraphModule(quantized_root, folded_graph, quantized_root.preserved_attr_names)
    return quantized

def restore_state(
        observed: GraphModule
) -> Tuple[Dict[Pattern, QuantizeHandler], Dict[str, Tuple[str, type]], Dict[str, Any]]:
    assert is_observed_module(observed), \
        'incoming model must be produced by prepare_fx'
    prepare_custom_config_dict: Dict[str, Any] = \
        observed._prepare_custom_config_dict  # type: ignore[assignment]
    node_name_to_scope: Dict[str, Tuple[str, type]] = observed._node_name_to_scope  # type: ignore[assignment]
    patterns: Dict[Pattern, QuantizeHandler] = observed._patterns  # type: ignore[assignment]
    return patterns, node_name_to_scope, prepare_custom_config_dict

def convert(model: GraphModule, is_reference: bool = False,
            convert_custom_config_dict: Dict[str, Any] = None,
            is_standalone_module: bool = False,
            _remove_qconfig_flag: bool = True) -> QuantizedGraphModule:
    """ standalone_module means it a submodule that is not inlined in
    parent module, and will be quantized separately as one unit.

    Returns a quantized standalone module, whether input/output is quantized is
    specified by prepare_custom_config_dict, with
    input_quantized_idxs, output_quantized_idxs, please
    see docs for prepare_fx for details
    """
    if convert_custom_config_dict is None:
        convert_custom_config_dict = {}
    patterns, node_name_to_scope, prepare_custom_config_dict = restore_state(model)
    qconfig_map: Dict[str, QConfigAny] = model._qconfig_map  # type: ignore[assignment]

    # TODO this should be removed now that gpu support for quantization is being supported.
    # however in practice, as of 7/22/2021, certain functions that get called by convert expect
    # only cpu arguments.
    # As an example, in TestQuantizeFxModels.test_qat_functional_linear when device='cuda',
    # fold_weight will call quantized::linear_prepack which doesn't support QuantizedCuda backend.
    if not is_reference:
        model.cpu()

    # mapping from fully qualified module name to module instance
    # for example,
    # {
    #   '': Model(...),
    #   'linear': Linear(...),
    #   'linear.weight_fake_quant': PerChannelMinMaxObserver(...),
    # }
    # We use remove_duplicate=False here because torch.cat uses
    # the same activation_post_process module instance but different names
    modules = dict(model.named_modules(remove_duplicate=False))

    custom_module_classes = get_custom_module_class_keys(
        convert_custom_config_dict,
        "observed_to_quantized_custom_module_class")
    matches = find_matches(
        model.graph, modules, patterns,
        qconfig_map,
        custom_module_classes=custom_module_classes)

    if model._equalization_qconfig_map is not None:
        # If we want to do equalization then do the following:
        # Calculate the equalization scale, update the observers with the scaled
        # inputs, and scale the weight
        weight_eq_obs_dict = update_obs_for_equalization(model, modules)
        convert_eq_obs(model, modules, weight_eq_obs_dict)

    # always run weight observers in the top level forward method
    # for dynamic quant ops or weight only quant ops
    run_weight_observers(model)

    quantized_graph = Graph()
    env: Dict[str, Dict[Optional[torch.dtype], Node]] = defaultdict(lambda: defaultdict(Node))  # type: ignore[arg-type]

    graph_inputs: List[str] = []
    for node in model.graph.nodes:
        if node.op == 'placeholder':
            graph_inputs.append(node.name)

    def load_non_quantized(n: Node) -> Node:
        assert n.name in env, \
            'trying to load float node but did not find ' + \
            'node:' + n.name + \
            ' in env: ' + \
            str(env)
        dtype_to_node = env[n.name]
        if torch.float in dtype_to_node:
            return dtype_to_node[torch.float]
        elif None in dtype_to_node:
            return dtype_to_node[None]
        else:
            quantized_node = None
            for dtype in [torch.quint8, torch.qint8, torch.float16]:
                if dtype in dtype_to_node:
                    quantized_node = dtype_to_node[dtype]
                    break
            assert quantized_node is not None, "Did not find a supported quantized dtype:{}".format(dtype_to_node)
            env[n.name][torch.float] = Proxy(quantized_node).dequantize().node
            return env[n.name][torch.float]

    def load_quantized(dtype: torch.dtype):
        def load_quantized_impl(n: Node):
            assert n.name in env, \
                'trying to load quantized node but did not find node:' + \
                n.name + ' in environment:' + str(env)
            dtype_to_node = env[n.name]
            local_dtype : Optional[torch.dtype] = dtype
            if local_dtype == torch.float and local_dtype not in dtype_to_node:
                local_dtype = None
            if local_dtype in [torch.float, None]:
                return load_non_quantized(n)
            assert local_dtype in dtype_to_node, f'Expecting {dtype} in {dtype_to_node}'
            return dtype_to_node[local_dtype]

        return load_quantized_impl

    def load_x(n: Node) -> Node:
        assert n.name in env, \
            'node ' + n.name + ' does not exist in environment'
        dtype_to_node = env[n.name]
        dtypes = [torch.quint8, torch.qint8, torch.float16, torch.float32, None]
        for dtype in dtypes:
            if dtype in dtype_to_node:
                return dtype_to_node[dtype]
        raise Exception(f'dtype {dtype} not found in environment: {dtype_to_node} for node {n.name}')

    def load_arg(
            quantized: Optional[Union[List[int], Dict[int, torch.dtype], torch.dtype, Tuple[int, ...]]]
    ) -> Callable[[Node], Argument]:
        """
        Input: quantized, which can be None, torch.dtype, list or tuple
          - if quantized is None, then we'll load the node as long as it
            exists
          - if quantized is a dtype, then all args will be
            quantized to the specific dtype
          - if quantized is an empty list or tuple, then it is the same as load_arg(quantized=torch.float)
          - if quantized is a list or tuple, then arg should be a list and
            the args with corresponding indexes will be quantized to torch.quint8


        Output: fn which takes arg_or_args, and loads them from the
            corresponding environment depending on the value of quantized.
        """
        assert quantized is None or \
            isinstance(quantized, (tuple, list, dict, torch.dtype)), type(quantized)
        if isinstance(quantized, (tuple, list, dict)) and len(quantized) == 0:
            # empty tuple or list means nothing is quantized
            quantized = torch.float

        def load_arg_impl(arg_or_args):
            # we'll update the format of `quantized`
            # to better match arg_or_args
            updated_quantized: Optional[Union[List[int], torch.dtype, Dict[int, torch.dtype], Tuple[int, ...]]] = quantized

            if isinstance(quantized, (tuple, list)) and \
               len(quantized) == 1 and isinstance(arg_or_args, Node):
                # when argument is one Node instead of tuple, we just need to check
                # 0 is in the quantized list
                if 0 in quantized:
                    updated_quantized = torch.quint8

            if updated_quantized is None:
                return map_arg(arg_or_args, load_x)
            if isinstance(updated_quantized, torch.dtype):
                return map_arg(
                    arg_or_args,
                    load_quantized(updated_quantized))
            elif isinstance(updated_quantized, (tuple, list)):
                assert isinstance(arg_or_args, (tuple, list)), arg_or_args
                loaded_args = []
                # for now, we only support quantizing positional arguments
                for i, a in enumerate(arg_or_args):
                    if i in updated_quantized:
                        # Currently it's hardcoded to torch.quint8, we can extend this
                        # in the future to support all quantized
                        # dtypes
                        loaded_args.append(map_arg(a, load_quantized(torch.quint8)))
                    else:
                        loaded_args.append(map_arg(a, load_non_quantized))
                return type(arg_or_args)(loaded_args)
            elif isinstance(updated_quantized, dict):
                loaded_args = []
                for i, a in enumerate(arg_or_args):
                    if i in updated_quantized:
                        loaded_args.append(map_arg(a, load_quantized(updated_quantized[i])))
                    else:
                        loaded_args.append(map_arg(a, load_non_quantized))
                return type(arg_or_args)(loaded_args)
        return load_arg_impl

    def node_arg_is_quantized(node_arg: Any) -> bool:
        if isinstance(node_arg, Node):
            assert node_arg.name in env, \
                'Expecting node_arg to be in the environment'
            if node_arg.name in env:
                dtype_to_node = env[node_arg.name]
                return any([x in dtype_to_node for x in [torch.quint8, torch.qint8, torch.float16]])
            else:
                return False
        elif isinstance(node_arg, list):
            quantized = map(node_arg_is_quantized, node_arg)
            if all(quantized):
                return True
            elif not any(quantized):
                return False
            else:
                raise Exception(
                    "partially quantized inputs in list not handled yet")
        else:
            return False

    def is_output_quantized(
            node: Node, obj: QuantizeHandler, qconfig: QConfigAny,
            modules: Dict[str, torch.nn.Module], is_reference=False) -> bool:
        """ Check if output node is quantized or not """
        assert modules is not None
        # for some ops the output is quantized only when `is_reference` is True
        # and when `is_reference` is False, it has limited qconfig
        # support, for example `add`
        # ideally this check should not happen here, it should happen either in
        # prepare or during lowering, we don't need this check
        # after the default path is changed to produce reference patterns
        quantized = obj.is_output_quantized(qconfig, is_reference)

        # Need to get correct quantized/non-quantized state forn the output
        # of FixedQParamsQuantizeHandler
        # TODO: we may want to try to remove the special case here
        # as well
        if obj.should_mark_output_quantized_from_input_quantized_status(qconfig):
            assert node.op in [
                'call_module',
                'call_function',
                'call_method'], \
                'FixedQParamsQuantizeHandler of type ' + node.op + ' is not handled'
            # TODO: need to extend this to consider all relevant args instead of just arg[0]
            quantized = node_arg_is_quantized(node.args[0])

        # the output is unquantized if the node is not a CopyNode
        # or the activation is not statically quantized
        if not activation_is_statically_quantized(qconfig) or \
           not obj.input_output_observed():
            quantized = False
        if node_return_type_is_int(node):
            quantized = False

        return quantized

    def insert_quantize_node(node: Node, modules: Dict[str, torch.nn.Module]) -> None:
        """ Given a activation_post_process module call node, insert a
        quantize node"""
        assert modules is not None
        assert isinstance(node.target, str)
        observer_module = modules[node.target]
        prev_node = node.args[0]
        if observer_module.dtype == torch.float32:
            # copy the observer for fp32 dtype
            env[node.name][torch.float] = quantized_graph.node_copy(
                node, load_non_quantized)
        elif isinstance(prev_node, Node) and prev_node.name in env:
            # if previous node is already quantized, we'll just remove the
            # activation_post_process
            prev_dtype_to_node: Dict[Optional[torch.dtype], Node] = env[prev_node.name]
            current_dtype: Optional[torch.dtype] = observer_module.dtype  # type: ignore[assignment]
            if current_dtype in prev_dtype_to_node:
                env[node.name][current_dtype] = prev_dtype_to_node[current_dtype]
            else:
                root_module = modules[""]
                assert isinstance(prev_node, Node)
                observer_dtype: torch.dtype = observer_module.dtype  # type: ignore[assignment]
                env[node.name][observer_dtype] = \
                    quantize_node(
                        load_non_quantized(prev_node),
                        observer_module, node, modules, quantized_graph,
                        node_name_to_scope, is_input=True)
        else:
            # replace activation post process with quantization ops
            root_module = modules[""]
            assert isinstance(node.args[0], Node)
            dtype: torch.dtype = observer_module.dtype  # type: ignore[assignment]
            env[node.name][dtype] = \
                quantize_node(
                    load_non_quantized(node.args[0]),
                    observer_module, node, modules,
                    quantized_graph,
                    node_name_to_scope, is_input=True)

    # additional state to override inputs to be quantized, if specified
    # by the user
    placeholder_node_seen_cnt = 0
    output_node_seen_cnt = 0
    input_quantized_idxs: List[int] = prepare_custom_config_dict.get(
        "input_quantized_idxs", [])
    output_quantized_idxs: List[int] = prepare_custom_config_dict.get(
        "output_quantized_idxs", [])

    for node in model.graph.nodes:
        if node.op == "output":
            cur_output_node_idx = output_node_seen_cnt
            output_node_seen_cnt += 1
            if cur_output_node_idx in output_quantized_idxs:
                # Result are kept quantized if the user specified the
                # output_quantized_idxs override.
                graph_output = map_arg(node.args[0], load_x)
            else:
                graph_output = map_arg(node.args[0], load_non_quantized)
            quantized_graph.output(graph_output)
            continue
        root_node, matched, matched_pattern, obj, qconfig = \
            matches.get(node.name, (None, None, None, None, None))
        if root_node is node:
            is_observed_standalone_module_node = (
                node.op == 'call_module' and
                is_observed_standalone_module(
                    modules[node.target])
            )
            if qconfig is None and not is_observed_standalone_module_node:
                result = quantized_graph.node_copy(
                    node, load_non_quantized)
                quantized = False
            else:
                assert obj is not None
                # We will get whether the output is quantized or not before
                # convert for standalone module and after convert
                # for non-standalone module, since _standalone_module_output_quantized_idxs
                # is only available in observed standalone module
                if is_observed_standalone_module_node:
                    out_quant_idxs = modules[node.target]._standalone_module_output_quantized_idxs.tolist()  # noqa: B950
                    assert len(out_quant_idxs) <= 1, "Currently standalone only support one output"
                    quantized = 0 in out_quant_idxs

                qconfig = qconfig_map[node.name]
                # Note: load_arg can be overwritten in the convert method when used to
                # create Node in graph
                result = obj.convert(
                    node, qconfig, modules, quantized_graph, node_name_to_scope, load_arg, is_reference=is_reference,
                    convert_custom_config_dict=convert_custom_config_dict)
                if not is_observed_standalone_module_node:
                    quantized = is_output_quantized(node, obj, qconfig, modules, is_reference)

            if quantized:
                env[node.name][activation_dtype(qconfig)] = result
            else:
                env[node.name][torch.float] = result
            continue
        elif root_node is not None:
            if qconfig is None:
                # This branch is hit if all of these conditions are met:
                # 1. we are in a fusion pattern of multiple nodes (i.e. add-relu)
                # 2. the current node is not the "root_node" of the pattern
                # 3. quantization for this pattern is disabled
                #
                # In this case, we need to make sure to populate the env with
                # intermediate nodes manually, because the QuantizeHandler.convert
                # function will not be called.
                result = quantized_graph.node_copy(
                    node, load_non_quantized)
                env[node.name][torch.float] = result
            continue

        # handle activation post process calls
        if node.op == 'call_module' and \
                is_activation_post_process(modules[node.target]):
            insert_quantize_node(node, modules)
        elif node.op == 'placeholder':
            cur_placeholder_node_idx = placeholder_node_seen_cnt
            placeholder_node_seen_cnt += 1
            if cur_placeholder_node_idx in input_quantized_idxs:
                env[node.name][torch.quint8] = quantized_graph.node_copy(
                    node, load_non_quantized)
            else:
                env[node.name][torch.float] = \
                    quantized_graph.node_copy(node, load_non_quantized)
        else:
            # copy quantized or non-quantized node
            # get_tensor_info_node like shape works for both
            # quantized and non-quantized input and output a non-Tensor
            # (we use None for dtype currently for non-Tensors)
            if is_get_tensor_info_node(node):
                env[node.name][None] = \
                    quantized_graph.node_copy(node, load_x)
            else:
                env[node.name][torch.float] = \
                    quantized_graph.node_copy(node, load_non_quantized)

    # remove activation post process
    act_post_process_removed_graph = Graph()
    remove_env: Dict[str, Node] = {}

    def load_arg_remove(a: Argument) -> Argument:
        return map_arg(a, lambda node: remove_env[node.name])

    for node in quantized_graph.nodes:
        if node.op == 'output':
            act_post_process_removed_graph.output(
                map_arg(node.args[0], load_arg_remove))
            continue
        if node.op == 'call_module' and \
           is_activation_post_process(modules[node.target]):
            # remove activation post process node
            remove_env[node.name] = remove_env[node.args[0].name]
        else:
            remove_env[node.name] = act_post_process_removed_graph.node_copy(
                node, load_arg_remove)

    # removes qconfig and activation_post_process modules
    if _remove_qconfig_flag:
        _remove_qconfig(model)
    preserved_attributes = set(convert_custom_config_dict.get("preserved_attributes", []))
    model = QuantizedGraphModule(model, act_post_process_removed_graph, preserved_attributes)
    if not is_reference:
        model = fold_weight(model, node_name_to_scope)
<<<<<<< HEAD
        # TODO: currently it's called by default, we should make this
        # a separate step in the future
=======
>>>>>>> c06dfd7c
        model = lower_to_fbgemm(model)
    return model<|MERGE_RESOLUTION|>--- conflicted
+++ resolved
@@ -537,10 +537,5 @@
     model = QuantizedGraphModule(model, act_post_process_removed_graph, preserved_attributes)
     if not is_reference:
         model = fold_weight(model, node_name_to_scope)
-<<<<<<< HEAD
-        # TODO: currently it's called by default, we should make this
-        # a separate step in the future
-=======
->>>>>>> c06dfd7c
         model = lower_to_fbgemm(model)
     return model